---

#NOTE: Leaving these here to try again eventually. The Yaml library drone 1.1.0
# uses has a bug with how it handles these anchors. Workaround is to be more
# verbose in the steps.
#
#__buildenv:
#  image: "casperlabs/buildenv:latest"
#
#__sbtenv:
#  environment:
#    - "_JAVA_OPTIONS=-Xms2G -Xmx2G -XX:MaxMetaspaceSize=1G"
#  image: "casperlabs/buildenv:latest"
#  volumes:
#    - "/var/cache/cl-build/.sbt:/root/.sbt"
#    - "/var/cache/cl-build/.ivy2:/root/.ivy2"
#    - "/var/cache/cl-build/.coursier:/root/.coursier"

# Begin
clone:
  git-clone:
    commands: |
      set -ex
      git clone -b ${DRONE_TAG:-$DRONE_BRANCH} $DRONE_REMOTE_URL .
      if [ x$DRONE_PULL_REQUEST != x ]; then
          git fetch origin refs/pull/$DRONE_PULL_REQUEST/head
          EMAIL=ci git merge --no-edit FETCH_HEAD
      fi
      git rev-parse HEAD
    image: "casperlabs/buildenv:latest"

#NOTE: 1. Had to remove cached .sbt/.ivy2 dirs for drone autoscaling. This is because
# drone uses docker bind mounts which do not create the host dir if it is nonexistent,
# resulting in Error response from daemon: invalid mount config for type "bind":
# bind source path does not exist: /var/cache/cl-build/.sbt
kind: pipeline
name: build-bors-merge

steps:
# Below is for pull_request webhooks only

#NOTE: allowing failures here since we've seen site temporarily go down and cause
# our pipeline to fail.
- name: markdown-link-check
  commands:
  - "ci/markdown-link-check.sh"
  image: "casperlabs/buildenv:latest"
  failure: "ignore"
  when:
    event:
    - pull_request
    changeset:
      includes:
      - "**/.drone.yml"
      - "**/**.md"

- name: sbt-compile-test-pr
  commands:
  - "sbt test"
  environment:
    _JAVA_OPTIONS: "-Xms2G -Xmx2G -XX:MaxMetaspaceSize=1G"
  image: "casperlabs/buildenv:latest"
  when:
    event:
    - pull_request
    changeset:
      includes:
      - "**/.drone.yml"
      - "**/**.scala"
      - "**/**.sbt"
      - "**/**.proto"
      - "**/casperlabs-node.service"

- name: git-status-post-scala-compile-pr
  commands:
  - STATUS_CHECK=$(git status)
  - if echo $STATUS_CHECK | grep -q "modified" ; then echo "$STATUS_CHECK"; exit 1; fi
  image: "casperlabs/buildenv:latest"
  when:
    event:
    - pull_request
    changeset:
      includes:
      - "**/.drone.yml"
      - "**/**.scala"
      - "**/**.sbt"
      - "**/**.proto"
      - "**/casperlabs-node.service"
  depends_on:
  - sbt-compile-test-pr

- name: rust-compile-test-pr
  commands:
  - "cd execution-engine/"
  - "make setup-rs"
  - "make test-rs test-contracts-rs"
  image: "casperlabs/buildenv:latest"
  when:
    event:
    - pull_request
    changeset:
      includes:
      - "**/.drone.yml"
      - "**/**.rs"
      - "**/**.proto"
      - "**/Cargo.lock"
      - "**/Cargo.toml"
      - "**/casperlabs-engine-grpc-server.spec"
      - "**/rustfmt.toml"

- name: rust-compile-test-latest-nightly-pr
  environment:
    CARGO_OPTS: +nightly
  commands:
  - "cd execution-engine/"
  - "make setup-nightly-rs"
  - "make build CARGO_FLAGS=--all-targets"
  - "make build-contracts-rs"
  image: "casperlabs/buildenv:latest"
  failure: "ignore"
  when:
    event:
    - pull_request
    changeset:
      includes:
      - "**/.drone.yml"
      - "**/**.rs"
      - "**/**.proto"
      - "**/Cargo.lock"
      - "**/Cargo.toml"
      - "**/casperlabs-engine-grpc-server.spec"
      - "**/rustfmt.toml"

- name: rust-compile-docs-stable-pr
  commands:
  - "cd execution-engine/"
  - "make setup-stable-rs"
  - "make build-docs-stable-rs"
  image: "casperlabs/buildenv:latest"
  failure: "ignore"
  when:
    event:
    - pull_request
    changeset:
      includes:
      - "**/.drone.yml"
      - "**/**.rs"
      - "**/**.proto"
      - "**/Cargo.lock"
      - "**/Cargo.toml"
      - "**/casperlabs-engine-grpc-server.spec"
      - "**/rustfmt.toml"

- name: as-compile-test-pr
  commands:
  - "cd execution-engine"
  - "make setup"
  - "make build-contracts-rs"
  - "make test-as test-contracts-as"
  image: "casperlabs/buildenv:latest"
  when:
    event:
    - pull_request
    changeset:
      includes:
      - "**/engine-core/**"
      - "**/contract-as/**"
      - "**/contracts-as/**"

- name: run-cargo-fmt-pr
  commands:
  - "cd execution-engine"
  - "~/.cargo/bin/rustup toolchain install $(cat rust-toolchain)"
  - "make check-format"
  image: "casperlabs/buildenv:latest"
  when:
    event:
    - pull_request
    changeset:
      includes:
      - "**/.drone.yml"
      - "**/**.rs"
      - "**/**.proto"
      - "**/Cargo.lock"
      - "**/Cargo.toml"
      - "**/casperlabs-engine-grpc-server.spec"
      - "**/rustfmt.toml"
  depends_on:
  - rust-compile-test-pr

- name: run-rust-lints-pr
  commands:
  - "cd execution-engine"
  - "make setup-rs"
  - "make lint"
  image: "casperlabs/buildenv:latest"
  when:
    event:
    - pull_request
    changeset:
      includes:
      - "**/.drone.yml"
      - "**/**.rs"
      - "**/**.proto"
      - "**/Cargo.lock"
      - "**/Cargo.toml"
      - "**/casperlabs-engine-grpc-server.spec"
      - "**/rustfmt.toml"
  depends_on:
  - rust-compile-test-pr

- name: run-rust-audit-pr
  commands:
  - "cd execution-engine"
  - "make setup-audit"
  - "make audit"
  image: "casperlabs/buildenv:latest"
  when:
    event:
    - pull_request
    changeset:
      includes:
      - "**/.drone.yml"
      - "**/**.rs"
      - "**/**.proto"
      - "**/Cargo.lock"
      - "**/Cargo.toml"
  depends_on:
  - rust-compile-test-pr

- name: black-and-flake8
  commands:
  - "cd integration-testing"
  - "./run_flake8_black.sh"
  image: "casperlabs/buildenv:latest"
  when:
    event:
    - pull_request
    changeset:
      includes:
      - "**/.drone.yml"
      - "integration-testing/**"

# This section is for bors' branches only

#NOTE: allowing failures here since we've seen site temporarily go down and cause
# our pipeline to fail.
- name: markdown-link-check-bors
  commands:
  - "ci/markdown-link-check.sh"
  image: "casperlabs/buildenv:latest"
  failure: "ignore"
  when:
    branch:
    - staging
    - trying
    changeset:
      includes:
      - "**/.drone.yml"
      - "**/**.md"

- name: black-and-flake8-bors
  commands:
  - "cd integration-testing"
  - "./run_flake8_black.sh"
  image: "casperlabs/buildenv:latest"
  when:
    branch:
    - staging
    - trying
    changeset:
      includes:
      - "**/.drone.yml"
      - "integration-testing/**"

- name: sbt-test-docker-bors
  commands:
  - "sbt test"
  - "export DOCKER_LATEST_TAG=DRONE-${DRONE_BUILD_NUMBER}"
  - "make docker-build/node"
  environment:
    _JAVA_OPTIONS: "-Xms2G -Xmx2G -XX:MaxMetaspaceSize=1G"
  image: "casperlabs/buildenv:latest"
  volumes:
  - name: docker_sock
    path: "/var/run/docker.sock"
  when:
    branch:
    - staging
    - trying

- name: git-status-post-scala-compile-bors
  commands:
  - STATUS_CHECK=$(git status)
  - if echo $STATUS_CHECK | grep -q "modified" ; then echo "$STATUS_CHECK"; exit 1; fi
  image: "casperlabs/buildenv:latest"
  when:
    branch:
    - staging
    - trying
    changeset:
      includes:
      - "**/.drone.yml"
      - "**/**.scala"
      - "**/**.sbt"
      - "**/**.proto"
      - "**/casperlabs-node.service"
  depends_on:
  - sbt-test-docker-bors

#Adding dependency on sbt due to sbt hanging frequently running in parallel with this step
- name: rust-compile-test-bors
  commands:
  - "cd execution-engine/"
  - "make setup"
  - "make test"
  image: "casperlabs/buildenv:latest"
  when:
    branch:
    - staging
    - trying
  depends_on:
  - sbt-test-docker-bors

# Note: Added the dependency on the sbt step to be finished first because in testing,
# Drone was getting random sbt build failures when too many steps were running simultaneously.
- name: run-cargo-fmt-bors
  commands:
  - "cd execution-engine"
  - "~/.cargo/bin/rustup toolchain install $(cat rust-toolchain)"
  - "make check-format"
  image: "casperlabs/buildenv:latest"
  when:
    branch:
    - staging
    - trying
    changeset:
      includes:
      - "**/.drone.yml"
      - "**/**.rs"
      - "**/**.proto"
      - "**/Cargo.lock"
      - "**/Cargo.toml"
      - "**/casperlabs-engine-grpc-server.spec"
      - "**/rustfmt.toml"
  depends_on:
  - rust-compile-test-bors
  - sbt-test-docker-bors

- name: run-rust-lints-bors
  commands:
  - "cd execution-engine"
  - "make setup-rs"
  - "make lint"
  image: "casperlabs/buildenv:latest"
  when:
    branch:
    - staging
    - trying
    changeset:
      includes:
      - "**/.drone.yml"
      - "**/**.rs"
      - "**/**.proto"
      - "**/Cargo.lock"
      - "**/Cargo.toml"
      - "**/casperlabs-engine-grpc-server.spec"
      - "**/rustfmt.toml"
  depends_on:
  - rust-compile-test-bors
  - sbt-test-docker-bors

- name: run-rust-audit-bors
  commands:
  - "cd execution-engine"
  - "make setup-audit"
  - "make audit"
  image: "casperlabs/buildenv:latest"
  when:
    branch:
    - staging
    - trying
    changeset:
      includes:
      - "**/.drone.yml"
      - "**/**.rs"
      - "**/**.proto"
      - "**/Cargo.lock"
      - "**/Cargo.toml"
  depends_on:
  - rust-compile-test-bors
  - sbt-test-docker-bors

- name: run-rust-benchmarks-bors
  commands:
  - "cd execution-engine"
  - "make setup-rs"
  - "make bench"
  image: "casperlabs/buildenv:latest"
  when:
    branch:
    - staging
    - trying
    changeset:
      includes:
      - "**/.drone.yml"
      - "**/**.rs"
      - "**/**.proto"
      - "**/Cargo.lock"
      - "**/Cargo.toml"
      - "**/casperlabs-engine-grpc-server.spec"
      - "**/rustfmt.toml"
  depends_on:
  - rust-compile-test-bors
  - sbt-test-docker-bors

- name: run-casperlabs-updater-dry-bors
  commands:
  - "cd ci/casperlabs-updater"
  - "cargo run --release -- --dry-run"
  image: "casperlabs/buildenv:latest"
  when:
    branch:
    - staging
    - trying
    changeset:
      includes:
      - "**/.drone.yml"
      - "**/**.rs"
      - "**/**.proto"
      - "**/Cargo.lock"
      - "**/Cargo.toml"
      - "**/ci/casperlabs-updater/**"
  depends_on:
  - rust-compile-test-bors
  - sbt-test-docker-bors

- name: docker-build-ee-int-bors
  commands:
  - "export DOCKER_LATEST_TAG=DRONE-${DRONE_BUILD_NUMBER}"
  - "make build-client-contracts"
  - "./integration-testing/build_contracts.sh"
  - "make docker-build/execution-engine"
  - "make docker-build/integration-testing"
  environment:
    _JAVA_OPTIONS: "-Xms2G -Xmx2G -XX:MaxMetaspaceSize=1G"
  image: "casperlabs/buildenv:latest"
  volumes:
  - name: docker_sock
    path: "/var/run/docker.sock"
  when:
    branch:
    - staging
    - trying
  depends_on:
  - rust-compile-test-bors
  - sbt-test-docker-bors

- name: docker-build-key-bors
  commands:
  - "export DOCKER_LATEST_TAG=DRONE-${DRONE_BUILD_NUMBER}"
  - "make docker-build/key-generator"
  environment:
    _JAVA_OPTIONS: "-Xms2G -Xmx2G -XX:MaxMetaspaceSize=1G"
  image: "casperlabs/buildenv:latest"
  volumes:
  - name: docker_sock
    path: "/var/run/docker.sock"
  when:
    branch:
    - staging
    - trying
    changeset:
      includes:
      - "**/.drone.yml"
      - "hack/key-management/**"
  depends_on:
  - rust-compile-test-bors
  - sbt-test-docker-bors

- name: docker-build-explorer-bors
  commands:
  - "export DOCKER_LATEST_TAG=DRONE-${DRONE_BUILD_NUMBER}"
  - "~/.cargo/bin/rustup toolchain install $(cat execution-engine/rust-toolchain)"
  - "rustup target add --toolchain $(cat execution-engine/rust-toolchain) wasm32-unknown-unknown"
  - "make docker-build/explorer"
  - "make docker-build/grpcwebproxy"
  environment:
    _JAVA_OPTIONS: "-Xms2G -Xmx2G -XX:MaxMetaspaceSize=1G"
  image: "casperlabs/buildenv:latest"
  volumes:
  - name: docker_sock
    path: "/var/run/docker.sock"
  when:
    branch:
    - staging
    - trying
  depends_on:
  - rust-compile-test-bors
  - sbt-test-docker-bors

- name: docker-keys-gen-test-bors
  commands:
  - "mkdir /tmp/keys-DRONE-${DRONE_BUILD_NUMBER}"
  - "./hack/key-management/docker-gen-keys.sh /tmp/keys-DRONE-${DRONE_BUILD_NUMBER} --test"
  - "rm -rf /tmp/keys-DRONE-${DRONE_BUILD_NUMBER}"
  image: "casperlabs/buildenv:latest"
  volumes:
  - name: docker_sock
    path: "/var/run/docker.sock"
  - name: temp
    path: "/tmp"
  when:
    branch:
    - staging
    - trying
    changeset:
      includes:
      - "**/.drone.yml"
      - "hack/key-management/**"
  depends_on:
  - docker-build-key-bors

# Dev branch only
- name: run-integration-tests
<<<<<<< HEAD
=======
  commands:
  - "cd integration-testing"
  - "./docker_run_tests.sh --unique_run_num 5"
  environment:
    _JAVA_OPTIONS: "-Xms2G -Xmx2G -XX:MaxMetaspaceSize=1G"
  image: "casperlabs/buildenv:latest"
  volumes:
  - name: docker_sock
    path: "/var/run/docker.sock"
  - name: temp
    path: "/tmp"
  when:
    branch:
    - staging
    - trying
  depends_on:
  - docker-build-ee-int-bors
  - docker-build-explorer-bors

# Temp adding back for releasev0.19
- name: run-integration-tests-parallel-0
  commands:
  - "cd integration-testing"
  - "./docker_run_tests.sh --unique_run_num 0"
  environment:
    _JAVA_OPTIONS: "-Xms2G -Xmx2G -XX:MaxMetaspaceSize=1G"
  image: "casperlabs/buildenv:latest"
  volumes:
  - name: docker_sock
    path: "/var/run/docker.sock"
  - name: temp
    path: "/tmp"
  when:
    branch:
    - staging
    - trying
  depends_on:
  - run-integration-tests

- name: run-integration-tests-parallel-1
  commands:
  - "cd integration-testing"
  - "./docker_run_tests.sh --unique_run_num 1"
  environment:
    _JAVA_OPTIONS: "-Xms2G -Xmx2G -XX:MaxMetaspaceSize=1G"
  image: "casperlabs/buildenv:latest"
  volumes:
  - name: docker_sock
    path: "/var/run/docker.sock"
  - name: temp
    path: "/tmp"
  when:
    branch:
    - staging
    - trying
  depends_on:
  - run-integration-tests

- name: run-integration-tests-parallel-2
>>>>>>> af208f28
  commands:
  - "cd integration-testing"
  - "./docker_run_tests.sh --unique_run_num 5"
  environment:
    _JAVA_OPTIONS: "-Xms2G -Xmx2G -XX:MaxMetaspaceSize=1G"
  image: "casperlabs/buildenv:latest"
  volumes:
  - name: docker_sock
    path: "/var/run/docker.sock"
  - name: temp
    path: "/tmp"
  when:
    branch:
    - staging
    - trying
  depends_on:
  - run-integration-tests

# The below section is for post-bors push webhooks
- name: rust-compile-for-make
  commands:
  - "cd execution-engine"
  - "make setup-rs"
  - "make build"
  image: "casperlabs/buildenv:latest"
  when:
    branch:
    - dev
    - release-*
    - master
    event:
    - push

- name: docker-build-ee-merge
  commands:
  - "export DOCKER_LATEST_TAG=DRONE-${DRONE_BUILD_NUMBER}"
  - "make setup-rs -C ./execution-engine"
  - "make docker-build/execution-engine"
  environment:
    _JAVA_OPTIONS: "-Xms2G -Xmx2G -XX:MaxMetaspaceSize=1G"
  image: "casperlabs/buildenv:latest"
  volumes:
  - name: docker_sock
    path: "/var/run/docker.sock"
  when:
    branch:
    - dev
    - release-*
    - master
    event:
    - push
  depends_on:
  - rust-compile-for-make

- name: docker-key-gen-merge
  commands:
  - "export DOCKER_LATEST_TAG=DRONE-${DRONE_BUILD_NUMBER}"
  - "make docker-build/key-generator"
  image: "casperlabs/buildenv:latest"
  volumes:
  - name: docker_sock
    path: "/var/run/docker.sock"
  when:
    branch:
    - dev
    - release-*
    - master
    event:
    - push

- name: docker-explorer-merge
  commands:
  - "export DOCKER_LATEST_TAG=DRONE-${DRONE_BUILD_NUMBER}"
  - "make docker-build/explorer"
  image: "casperlabs/buildenv:latest"
  volumes:
  - name: docker_sock
    path: "/var/run/docker.sock"
  when:
    branch:
    - dev
    - release-*
    - master
    event:
    - push

- name: docker-grpcwebproxy-merge
  commands:
  - "export DOCKER_LATEST_TAG=DRONE-${DRONE_BUILD_NUMBER}"
  - "make docker-build/grpcwebproxy"
  image: "casperlabs/buildenv:latest"
  volumes:
  - name: docker_sock
    path: "/var/run/docker.sock"
  when:
    branch:
    - dev
    - release-*
    - master
    event:
    - push

- name: make-clean-before-package
  commands:
  - "make clean"
  environment:
    _JAVA_OPTIONS: "-Xms2G -Xmx2G -XX:MaxMetaspaceSize=1G"
  image: "casperlabs/buildenv:latest"
  when:
    branch:
    - dev
    - release-*
    - master
    event:
    - push
  depends_on:
  - rust-compile-for-make
  - docker-build-ee-merge
  - docker-key-gen-merge
  - docker-explorer-merge
  - docker-grpcwebproxy-merge

- name: package-sbt-artifacts-merge
  commands:
  - "make build-client-contracts build-node-contracts"
  - "rm -rf project/target project/project/target"
  - "sbt update test node/debian:packageBin node/universal:packageZipTarball node/rpm:packageBin"
  - "export DOCKER_LATEST_TAG=DRONE-${DRONE_BUILD_NUMBER}"
  - "make docker-build/node"
  - "mkdir -p artifacts/${DRONE_BRANCH}"
  - "cp node/target/casperlabs-node_*_all.deb node/target/universal/*.tgz artifacts/${DRONE_BRANCH}"
  - "cp node/target/rpm/RPMS/noarch/casperlabs-node-*.noarch.rpm artifacts/${DRONE_BRANCH}"
  environment:
    _JAVA_OPTIONS: "-Xms2G -Xmx2G -XX:MaxMetaspaceSize=1G"
  image: "casperlabs/buildenv:latest"
  volumes:
  - name: docker_sock
    path: "/var/run/docker.sock"
  when:
    branch:
    - dev
    - release-*
    - master
    event:
    - push
  depends_on:
  - make-clean-before-package

- name: package-ee
  commands:
  - "mkdir -p artifacts/${DRONE_BRANCH}"
  - "make setup -C ./execution-engine"
  - "make cargo-package-all"
  - "cp execution-engine/target/system-contracts.tar.gz artifacts/${DRONE_BRANCH}"
  - "cp execution-engine/target/debian/casperlabs-engine-grpc-server_*.deb artifacts/${DRONE_BRANCH}"
  - "cp execution-engine/target/release/rpmbuild/RPMS/x86_64/casperlabs-engine-grpc-server-*.rpm artifacts/${DRONE_BRANCH}"
  - "WORKING_DIR=$(pwd) ; cd execution-engine/target/release/rpmbuild/SOURCES ; OS=$(uname -s | tr '[:upper:]' '[:lower:]') ; ARCH=$(uname -p) ; SOURCE=$(ls casperlabs-engine-grpc-server-*.tar.gz | sed \"s/.tar.gz//\") ; TARGET=$(ls $SOURCE*.tar.gz | sed \"s/.tar.gz/_\"$OS\"_\"$ARCH\".tar.gz/\") ; tar -xzf $SOURCE.tar.gz ; tar -czf $TARGET -C $SOURCE/usr/bin/ . && cp $TARGET $WORKING_DIR/artifacts/${DRONE_BRANCH}"
  image: "casperlabs/buildenv:latest"
  when:
    branch:
    - dev
    - release-*
    - master
    event:
    - push
  depends_on:
  - package-sbt-artifacts-merge

<<<<<<< HEAD
=======
- name: package-python-client
  image: "casperlabs/buildenv:latest"
  commands:
  - "make build-python-client"
  - "cp client-py/dist/casperlabs* artifacts/${DRONE_BRANCH}"
  when:
    branch:
    - dev
    - release-*
    - master
    event:
    - push
  depends_on:
    - package-ee

>>>>>>> af208f28
- name: rsync-artifacts
  image: drillster/drone-rsync
  settings:
    delete: true
    hosts:
    - $REPO_HOST
    recursive: true
    source: "artifacts/${DRONE_BRANCH}"
    target: $REPO_PATH/
  environment:
    REPO_HOST:
      from_secret: repo_host
    REPO_PATH:
      from_secret: repo_path
    RSYNC_KEY:
      from_secret: rsync_key
    RSYNC_USER:
      from_secret: rsync_user
  when:
    branch:
    - dev
    - release-*
    - master
    event:
    - push
  depends_on:
  - package-sbt-artifacts-merge
  - package-ee

- name: docker-publish
  commands:
  - |
      echo $DOCKER_PASSWORD | docker login -u $DOCKER_USERNAME --password-stdin
      if [ ! -z ${DRONE_TAG} ]; then
        REF=${DRONE_TAG}
      else
        REF=${DRONE_BRANCH}
      fi
      docker tag casperlabs/node:DRONE-${DRONE_BUILD_NUMBER} casperlabs/node:"$REF"
      docker tag casperlabs/execution-engine:DRONE-${DRONE_BUILD_NUMBER} casperlabs/execution-engine:"$REF"
      docker tag casperlabs/key-generator:DRONE-${DRONE_BUILD_NUMBER} casperlabs/key-generator:"$REF"
      docker tag casperlabs/explorer:DRONE-${DRONE_BUILD_NUMBER} casperlabs/explorer:"$REF"
      docker tag casperlabs/grpcwebproxy:DRONE-${DRONE_BUILD_NUMBER} casperlabs/grpcwebproxy:"$REF"
      docker push casperlabs/node:"$REF"
      docker push casperlabs/execution-engine:"$REF"
      docker push casperlabs/key-generator:"$REF"
      docker push casperlabs/explorer:"$REF"
      docker push casperlabs/grpcwebproxy:"$REF"
      if [ "${DRONE_BRANCH}" = "master" ]; then
        docker tag casperlabs/node:DRONE-${DRONE_BUILD_NUMBER} casperlabs/node:latest
        docker tag casperlabs/execution-engine:DRONE-${DRONE_BUILD_NUMBER} casperlabs/execution-engine:latest
        docker tag casperlabs/key-generator:DRONE-${DRONE_BUILD_NUMBER} casperlabs/key-generator:latest
        docker tag casperlabs/explorer:DRONE-${DRONE_BUILD_NUMBER} casperlabs/explorer:latest
        docker tag casperlabs/grpcwebproxy:DRONE-${DRONE_BUILD_NUMBER} casperlabs/grpcwebproxy:latest
        docker push casperlabs/node:latest
        docker push casperlabs/execution-engine:latest
        docker push casperlabs/key-generator:latest
        docker push casperlabs/explorer:latest
        docker push casperlabs/grpcwebproxy:latest
      fi
      echo "done"
  image: "casperlabs/buildenv:latest"
  environment:
    DOCKER_PASSWORD:
      from_secret: docker_password
    DOCKER_USERNAME:
      from_secret: docker_username
  volumes:
  - name: docker_sock
    path: "/var/run/docker.sock"
  when:
    branch:
    - dev
    - release-*
    - master
    event:
    - push
  depends_on:
  - docker-build-ee-merge
  - docker-key-gen-merge
  - docker-explorer-merge
  - docker-grpcwebproxy-merge
  - package-sbt-artifacts-merge

volumes:
- name: docker_sock
  host:
    path: "/var/run/docker.sock"
- name: temp
  host:
    path: "/tmp"

trigger:
  branch:
  - dev
  - master
  - "release-*"
  - "testing*"
  - trying
  - staging
  - "feature-*"

---
kind: pipeline
name: cleanup

clone:
  disable: true

steps:
- name: cleanup-docker-images
  commands:
  - "docker images --filter \"dangling=true\" -q --no-trunc | xargs --no-run-if-empty docker rmi -f || true"
  - "docker images | grep \"DRONE-${DRONE_BUILD_NUMBER}\" | awk '{print $3}' | xargs --no-run-if-empty docker rmi -f || true"
  - "docker images | grep DRONE | grep -E '([1-9][0-9]|[4-9]).hours' | awk '{print $3}' | sort -n | uniq | xargs --no-run-if-empty docker rmi -f || true"
  environment:
    _JAVA_OPTIONS: "-Xms2G -Xmx2G -XX:MaxMetaspaceSize=1G"
  image: "casperlabs/buildenv:latest"
  volumes:
  - name: docker_sock
    path: "/var/run/docker.sock"

volumes:
- name: docker_sock
  host:
    path: "/var/run/docker.sock"

trigger:
  status:
  - failure
  - success
  branch:
  - dev
  - master
  - "release-*"
  - "testing*"
  - trying
  - staging
  - "feature-*"

depends_on:
- build-bors-merge

---
kind: pipeline
name: rebuild-buildenv

clone:
  disable: true

steps:
- name: update-buildenv
  image: plugins/downstream
  settings:
    repositories:
    - "CasperLabs/buildenv@master"
  environment:
    DOWNSTREAM_SERVER:
      from_secret: downstream_server
    DOWNSTREAM_TOKEN:
      from_secret: downstream_token

trigger:
  status:
  - success
  branch:
  - dev
  event:
  - push

depends_on:
- build-bors-merge

---
kind: pipeline
name: failed-build-alert

clone:
  disable: true

steps:
- name: notify
  image: plugins/slack
  settings:
    webhook:
      from_secret: slack_webhook
    template:
    - |
      *{{ uppercasefirst build.status }}*
      Author: {{ build.author }}
      Drone Build: <{{ build.link }}|#{{ build.number }}>
      Commit Link: <https://github.com/{{repo.owner}}/{{repo.name}}/commit/{{build.commit}}|{{ truncate build.commit 10 }}>

trigger:
  status:
  - failure
  branch:
  - dev
  - master
  - "release-*"
  - "testing*"
  - trying
  - staging
  - "feature-*"

depends_on:
- build-bors-merge

---
kind: pipeline
name: on-tag

# Run only on tagged release version
steps:
- name: package-sbt-artifacts-tag
  commands:
  - "make build-client-contracts build-node-contracts"
  - "sbt update test node/debian:packageBin node/universal:packageZipTarball node/rpm:packageBin"
  - "mkdir -p artifacts/${DRONE_BRANCH}"
  - "cp node/target/casperlabs-node_*_all.deb node/target/universal/*.tgz artifacts/${DRONE_BRANCH}"
  - "cp node/target/rpm/RPMS/noarch/casperlabs-node-*.noarch.rpm artifacts/${DRONE_BRANCH}"
  environment:
    _JAVA_OPTIONS: "-Xms2G -Xmx2G -XX:MaxMetaspaceSize=1G"
  image: "casperlabs/buildenv:latest"
  volumes:
  - name: docker_sock
    path: "/var/run/docker.sock"
  when:
    ref:
    - refs/tags/v*

- name: package-ee-tag
  commands:
  - "mkdir -p artifacts/${DRONE_BRANCH}"
  - "make setup -C ./execution-engine"
  - "make cargo-package-all"
  - "cp execution-engine/target/system-contracts.tar.gz artifacts/${DRONE_BRANCH}"
  - "cp execution-engine/target/debian/casperlabs-engine-grpc-server_*.deb artifacts/${DRONE_BRANCH}"
  - "cp execution-engine/target/release/rpmbuild/RPMS/x86_64/casperlabs-engine-grpc-server-*.rpm artifacts/${DRONE_BRANCH}"
  - "WORKING_DIR=$(pwd) ; cd execution-engine/target/release/rpmbuild/SOURCES ; OS=$(uname -s | tr '[:upper:]' '[:lower:]') ; ARCH=$(uname -p) ; SOURCE=$(ls casperlabs-engine-grpc-server-*.tar.gz | sed \"s/.tar.gz//\") ; TARGET=$(ls $SOURCE*.tar.gz | sed \"s/.tar.gz/_\"$OS\"_\"$ARCH\".tar.gz/\") ; tar -xzf $SOURCE.tar.gz ; tar -czf $TARGET -C $SOURCE/usr/bin/ . && cp $TARGET $WORKING_DIR/artifacts/${DRONE_BRANCH}"
  image: "casperlabs/buildenv:latest"
  volumes:
  - name: docker_sock
    path: "/var/run/docker.sock"
  when:
    ref:
    - refs/tags/v*
  depends_on:
  - package-sbt-artifacts-tag

- name: build-docker-tag
  image: "casperlabs/buildenv:latest"
  commands:
<<<<<<< HEAD
  - "export DOCKER_LATEST_TAG=${DRONE_TAG}"
  - "make docker-build/node"
  - "make docker-build/execution-engine"
  - "make docker-build/key-generator"
  - "make docker-build/explorer"
  - "make docker-build/grpcwebproxy"
  volumes:
  - name: docker_sock
    path: "/var/run/docker.sock"
  when:
    ref:
    - refs/tags/v*
  depends_on:
    - package-ee-tag

- name: publish-docker-tag
  image: "casperlabs/buildenv:latest"
  failure: "ignore"
  environment:
    DOCKER_PASSWORD:
      from_secret: docker_password
    DOCKER_USERNAME:
      from_secret: docker_username
  volumes:
  - name: docker_sock
    path: "/var/run/docker.sock"
  commands:
  - |
      echo $DOCKER_PASSWORD | docker login -u $DOCKER_USERNAME --password-stdin
      docker push casperlabs/node:"${DRONE_TAG}"
      docker push casperlabs/execution-engine:"${DRONE_TAG}"
      docker push casperlabs/key-generator:"${DRONE_TAG}"
      docker push casperlabs/explorer:"${DRONE_TAG}"
      docker push casperlabs/grpcwebproxy:"${DRONE_TAG}"
  when:
    ref:
    - refs/tags/v*
  depends_on:
    - build-docker-tag

- name: generate-metapackages
  commands:
  - "mkdir -p artifacts/${DRONE_BRANCH}"
  - "WORKING_DIR=$(pwd)/artifacts/${DRONE_BRANCH}/"
  - "cd $WORKING_DIR"
  - "THIS_VERSION=$(ls casperlabs-engine-grpc-server_*_amd64.deb | sed 's/casperlabs-engine-grpc-server_//' | sed 's/_amd64.deb//')"
  - "THIS_VERSION_MAJOR=$(echo $THIS_VERSION | cut -d '.' -f 1)"
  - "THIS_VERSION_MINOR=$(echo $THIS_VERSION | cut -d '.' -f 2,3)"
  - "cd /opt/bintray/artifacts"
  - "echo $THIS_VERSION"
  - "echo $THIS_VERSION_MINOR"
  - "echo $THIS_VERSION_MAJOR"
  - "sed -i 's/THIS_VERSION_MAJOR/'$THIS_VERSION_MAJOR'/g' rpmbuild/SPECS/casperlabs-all.spec"
  - "sed -i 's/THIS_VERSION_MINOR/'$THIS_VERSION_MINOR'/g' rpmbuild/SPECS/casperlabs-all.spec"
  - "sed -i 's/THIS_VERSION/'$THIS_VERSION'/g' rpmbuild/SPECS/casperlabs-all.spec"
  - "rpmbuild -bb rpmbuild/SPECS/casperlabs-all.spec -D '_topdir '$(pwd)'/rpmbuild' -D 'SRC '$(pwd)"
  - "sed -i 's/THIS_VERSION/'$THIS_VERSION'/g' /opt/bintray/artifacts/deb_build/casperlabs-all.cfg"
  - "equivs-build  deb_build/casperlabs-all.cfg"
  - "cp /opt/bintray/artifacts/casperlabs_*_all.deb $WORKING_DIR/"
  - "cp /opt/bintray/artifacts/rpmbuild/RPMS/x86_64/casperlabs-*.rpm $WORKING_DIR/"
  image: "casperlabs/buildenv:latest"
  volumes:
  - name: docker_sock
    path: "/var/run/docker.sock"
=======
  - "make build-python-client"
  - "cp client-py/dist/casperlabs* artifacts/${DRONE_BRANCH}"
>>>>>>> af208f28
  when:
    ref:
    - refs/tags/v*
  depends_on:
<<<<<<< HEAD
  - package-ee-tag
=======
    - package-ee-tag
>>>>>>> af208f28

- name: github_publish_release_artifacts
  settings:
    api_key:
      from_secret: github_token
    checksum:
    - sha256
    - md5
    files:
    - "artifacts/${DRONE_BRANCH}/*"
    prerelease:
    - true
  image: plugins/github-release
  when:
    ref:
    - refs/tags/v*
  depends_on:
<<<<<<< HEAD
  - generate-metapackages

- name: bintray-publish
  image: "casperlabs/buildenv:latest"
  failure: "ignore"
  script: |
    set -ex
    API_URL="https://api.bintray.com"
    UPLOAD_DIR=$(pwd)/artifacts/${DRONE_BRANCH}
    cd $UPLOAD_DIR
    echo "Uploading file to bintray:${DRONE_TAG} ..."
    echo -e "\nDEBIAN" && find . -maxdepth 1 -type f -iregex ".*\\.deb" -printf "%f\n" | xargs -I {} sh -c "echo Attempting to upload [{}] && curl -T {} -u$BINTRAY_USER:$BINTRAY_API_KEY $API_URL/content/casperlabs/debian/CasperLabs/${DRONE_TAG}/{} && echo"
    echo -e "\nRPMS" && find . -maxdepth 1 -type f -iregex ".*\\.rpm" -printf "%f\n" | xargs -I {} sh -c "echo Attempting to upload [{}] && curl -T {} -u$BINTRAY_USER:$BINTRAY_API_KEY $API_URL/content/casperlabs/rpm/CasperLabs/${DRONE_TAG}/{} && echo"
    # sleep 10 && echo -e "\nPublishing CL Packages on bintray..."
    # curl -X POST -u$BINTRAY_USER:$BINTRAY_API_KEY $API_URL/content/casperlabs/debian/CasperLabs/${DRONE_TAG}/publish
    # curl -X POST -u$BINTRAY_USER:$BINTRAY_API_KEY $API_URL/content/casperlabs/rpm/CasperLabs/${DRONE_TAG}/publish
    # sleep 10 && echo -e "\nGPG Signing CL Packages on bintray..."
    # curl -X POST -u$BINTRAY_USER:$BINTRAY_API_KEY -H "Content-Type: application/json" --data '{"private_key": "'$BINTRAY_PK'", "passphrase": "'$BINTRAY_GPG_PASSPHRASE'"}' $API_URL/gpg/casperlabs/debian/CasperLabs/versions/${DRONE_TAG}
    # curl -X POST -u$BINTRAY_USER:$BINTRAY_API_KEY -H "Content-Type: application/json" --data '{"private_key": "'$BINTRAY_PK'", "passphrase": "'$BINTRAY_GPG_PASSPHRASE'"}' $API_URL/gpg/casperlabs/rpm/CasperLabs/versions/${DRONE_TAG}
    # sleep 10 && echo -e "\nPublishing GPG Signatures on bintray..."
    # curl -X POST -u$BINTRAY_USER:$BINTRAY_API_KEY $API_URL/content/casperlabs/debian/CasperLabs/${DRONE_TAG}/publish
    # curl -X POST -u$BINTRAY_USER:$BINTRAY_API_KEY $API_URL/content/casperlabs/rpm/CasperLabs/${DRONE_TAG}/publish
    # sleep 10 && echo -e "\nCalculating repo metadata on bintray..."
    # curl -X POST -u$BINTRAY_USER:$BINTRAY_API_KEY -H "Content-Type: application/json" --data '{"private_key": "'$BINTRAY_PK'", "passphrase": "'$BINTRAY_GPG_PASSPHRASE'"}' $API_URL/calc_metadata/casperlabs/debian/CasperLabs/${DRONE_TAG}
    # curl -X POST -u$BINTRAY_USER:$BINTRAY_API_KEY -H "Content-Type: application/json" --data '{"private_key": "'$BINTRAY_PK'", "passphrase": "'$BINTRAY_GPG_PASSPHRASE'"}' $API_URL/calc_metadata/casperlabs/rpm/CasperLabs/${DRONE_TAG}
    TEMP_DEB_FILE=uploaded_contents_debian_${GIT_TAG}.json
    curl -s -X GET -u$BINTRAY_USER:$BINTRAY_API_KEY -H "Content-Type: application/json" $API_URL/packages/casperlabs/debian/CasperLabs/files?include_unpublished=1 > $TEMP_DEB_FILE.json
    cat $TEMP_DEB_FILE.json | jq -r '.[] | select (.version == "'${GIT_TAG}'") | .path'
    echo -e "\n\nUploaded files in [ $SUBJECT/$RPM_REPO/$PACKAGE_NAME/$GIT_TAG ]:"
    TEMP_RPM_FILE=uploaded_contents_rpm_${GIT_TAG}.json
    curl -s -X GET -u$BINTRAY_USER:$BINTRAY_API_KEY -H "Content-Type: application/json" $API_URL/packages/casperlabs/rpm/CasperLabs/files?include_unpublished=1 > $TEMP_RPM_FILE.json
    cat $TEMP_RPM_FILE.json | jq -r '.[] | select (.version == "'${GIT_TAG}'") | .path'
  environment:
    BINTRAY_USER:
      from_secret: bintray_username
    BINTRAY_API_KEY:
      from_secret: bintray_api_key
    BINTRAY_GPG_PASSPHRASE:
      from_secret: bintray_gpg_passphrase
    BINTRAY_PK:
      from_secret: bintray_private_key
  when:
    ref:
    - refs/tags/v*
  depends_on:
  - github_publish_release_artifacts
=======
  - package-sbt-artifacts-tag
  - package-ee-tag
  - package-python-client-tag
>>>>>>> af208f28

- name: pypi-publish
  image: tvasile1012/pypi:latest
  failure: "ignore"
  settings:
    username:
      from_secret: pypi_user
    password:
      from_secret: pypi_pass
    setupfile: "client-py/setup.py"
    dist_dir: "client-py/dist/"
    skip_build: true
  when:
    ref:
    - refs/tags/v*
  depends_on:
  - github_publish_release_artifacts

- name: npm-publish
  image: plugins/npm
  failure: "ignore"
  settings:
    username:
      from_secret: npm_user
    token:
      from_secret: npm_token
    email:
      from_secret: npm_email
    folder:
    - "execution-engine/contract-as"
    fail_on_version_conflict:
    - true
    access:
    - "public"
  depends_on:
  - github_publish_release_artifacts

volumes:
- name: docker_sock
  host:
    path: "/var/run/docker.sock"

trigger:
  ref:
  - refs/tags/v*

---
kind: pipeline
name: drone-docker-image-cleanup-cron

clone:
  disable: true

steps:
- name: drone-docker-image-cleanup
  image: casperlabs/buildenv:latest
  commands:
  - "docker images --filter \"dangling=true\" -q --no-trunc | xargs --no-run-if-empty docker rmi -f || true"
  - "docker images | grep DRONE | grep -E '([1-9][0-9]|[4-9]).hours' | awk '{print $3}' | sort -n | uniq | xargs --no-run-if-empty docker rmi -f || true"
  volumes:
  - name: docker_sock
    path: "/var/run/docker.sock"

volumes:
- name: docker_sock
  host:
    path: "/var/run/docker.sock"

trigger:
  cron: [ drone-docker-image-cleanup-cron ]

# Signature for Drone
---
kind: signature
hmac: aba74ddcedb4ac74f39f8884cd644c6f13eb4ed7f7226c7b9fefda17d0241af2<|MERGE_RESOLUTION|>--- conflicted
+++ resolved
@@ -523,8 +523,6 @@
 
 # Dev branch only
 - name: run-integration-tests
-<<<<<<< HEAD
-=======
   commands:
   - "cd integration-testing"
   - "./docker_run_tests.sh --unique_run_num 5"
@@ -584,10 +582,9 @@
   - run-integration-tests
 
 - name: run-integration-tests-parallel-2
->>>>>>> af208f28
   commands:
   - "cd integration-testing"
-  - "./docker_run_tests.sh --unique_run_num 5"
+  - "./docker_run_tests.sh --unique_run_num 2"
   environment:
     _JAVA_OPTIONS: "-Xms2G -Xmx2G -XX:MaxMetaspaceSize=1G"
   image: "casperlabs/buildenv:latest"
@@ -602,6 +599,27 @@
     - trying
   depends_on:
   - run-integration-tests
+
+- name: run-integration-tests-serial-3
+  commands:
+  - "cd integration-testing"
+  - "./docker_run_tests.sh --unique_run_num 3"
+  environment:
+    _JAVA_OPTIONS: "-Xms2G -Xmx2G -XX:MaxMetaspaceSize=1G"
+  image: "casperlabs/buildenv:latest"
+  volumes:
+  - name: docker_sock
+    path: "/var/run/docker.sock"
+  - name: temp
+    path: "/tmp"
+  when:
+    branch:
+    - staging
+    - trying
+  depends_on:
+  - run-integration-tests-parallel-0
+  - run-integration-tests-parallel-1
+  - run-integration-tests-parallel-2
 
 # The below section is for post-bors push webhooks
 - name: rust-compile-for-make
@@ -753,24 +771,6 @@
   depends_on:
   - package-sbt-artifacts-merge
 
-<<<<<<< HEAD
-=======
-- name: package-python-client
-  image: "casperlabs/buildenv:latest"
-  commands:
-  - "make build-python-client"
-  - "cp client-py/dist/casperlabs* artifacts/${DRONE_BRANCH}"
-  when:
-    branch:
-    - dev
-    - release-*
-    - master
-    event:
-    - push
-  depends_on:
-    - package-ee
-
->>>>>>> af208f28
 - name: rsync-artifacts
   image: drillster/drone-rsync
   settings:
@@ -1024,7 +1024,6 @@
 - name: build-docker-tag
   image: "casperlabs/buildenv:latest"
   commands:
-<<<<<<< HEAD
   - "export DOCKER_LATEST_TAG=${DRONE_TAG}"
   - "make docker-build/node"
   - "make docker-build/execution-engine"
@@ -1089,19 +1088,11 @@
   volumes:
   - name: docker_sock
     path: "/var/run/docker.sock"
-=======
-  - "make build-python-client"
-  - "cp client-py/dist/casperlabs* artifacts/${DRONE_BRANCH}"
->>>>>>> af208f28
   when:
     ref:
     - refs/tags/v*
   depends_on:
-<<<<<<< HEAD
   - package-ee-tag
-=======
-    - package-ee-tag
->>>>>>> af208f28
 
 - name: github_publish_release_artifacts
   settings:
@@ -1119,7 +1110,6 @@
     ref:
     - refs/tags/v*
   depends_on:
-<<<<<<< HEAD
   - generate-metapackages
 
 - name: bintray-publish
@@ -1166,28 +1156,6 @@
     - refs/tags/v*
   depends_on:
   - github_publish_release_artifacts
-=======
-  - package-sbt-artifacts-tag
-  - package-ee-tag
-  - package-python-client-tag
->>>>>>> af208f28
-
-- name: pypi-publish
-  image: tvasile1012/pypi:latest
-  failure: "ignore"
-  settings:
-    username:
-      from_secret: pypi_user
-    password:
-      from_secret: pypi_pass
-    setupfile: "client-py/setup.py"
-    dist_dir: "client-py/dist/"
-    skip_build: true
-  when:
-    ref:
-    - refs/tags/v*
-  depends_on:
-  - github_publish_release_artifacts
 
 - name: npm-publish
   image: plugins/npm
