--- conflicted
+++ resolved
@@ -51,17 +51,15 @@
   const sessionCode = new Deploy.Code();
   if (type === ContractType.WASM) {
     sessionCode.setWasm(session);
-<<<<<<< HEAD
+  } else if (type === ContractType.Hash) {
+    const storedContract = new Deploy.Code.StoredContract();
+    storedContract.setContractHash(session);
+    sessionCode.setStoredContract(storedContract);
   } else {
     const storedContract = new Deploy.Code.StoredContract();
     storedContract.setContractHash(session);
+    storedContract.setName(session as string);
     sessionCode.setStoredContract(storedContract);
-=======
-  } else if (type === ContractType.Hash) {
-    sessionCode.setHash(session);
-  }else{
-    sessionCode.setName(session as string);
->>>>>>> 70fb2b4f
   }
   sessionCode.setArgsList(args);
   if (paymentWasm === null) {
