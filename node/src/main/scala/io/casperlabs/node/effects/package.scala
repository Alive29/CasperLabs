--- conflicted
+++ resolved
@@ -129,12 +129,8 @@
       config.addDataSourceProperty("busy_timeout", "5000")
       config.addDataSourceProperty("journal_mode", "WAL")
       config.setConnectionTimeout(connectionTimeout.toMillis)
-<<<<<<< HEAD
-      config.setPoolName(s"${poolName}-pool")
+      config.setPoolName(poolName)
       config.setMetricsTrackerFactory(metricsTrackerFactory)
-=======
-      config.setPoolName(poolName)
->>>>>>> 77f686d7
       config
     }
 
