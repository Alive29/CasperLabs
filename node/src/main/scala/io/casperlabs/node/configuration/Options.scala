--- conflicted
+++ resolved
@@ -475,13 +475,12 @@
       gen[FiniteDuration]("Maximum time to allow a peer downloading a block to consume each chunk.")
 
     @scallop
-<<<<<<< HEAD
     val serverDeployGossipEnabled =
       gen[Flag]("Gossip deploys upon receipt to other peers or not.")
-=======
+
+    @scallop
     val serverValidateMaxParallelBlocks =
       gen[Int]("Maximum number of blocks to try to validate at any time.")
->>>>>>> 4598ccc5
 
     @scallop
     val casperStandalone =
