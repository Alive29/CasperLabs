package io.casperlabs.storage.deploy

import com.google.protobuf.ByteString
import io.casperlabs.casper.consensus.Block.ProcessedDeploy
import io.casperlabs.casper.consensus.{Block, Deploy}
import io.casperlabs.casper.consensus.info.DeployInfo
import io.casperlabs.crypto.Keys.PublicKeyBS
import io.casperlabs.storage.block.BlockStorage.{BlockHash, DeployHash}
import simulacrum.typeclass

import scala.concurrent.duration._
import cats.mtl.ApplicativeAsk

@typeclass trait DeployStorageWriter[F[_]] {
  private[storage] def addAsExecuted(block: Block): F[Unit]

  /* Should not fail if the same deploy added twice */
  def addAsPending(deploys: List[Deploy]): F[Unit]

  /* Should not fail if the same deploy added twice */
  def addAsProcessed(deploys: List[Deploy]): F[Unit]

  /* Will have an effect only on pending deploys */
  def markAsProcessedByHashes(hashes: List[ByteString]): F[Unit]

  /* Will have an effect only on pending deploys */
  def markAsProcessed(deploys: List[Deploy]): F[Unit] =
    markAsProcessedByHashes(deploys.map(_.deployHash))

  /* Will have an effect only on processed deploys */
  def markAsPendingByHashes(hashes: List[ByteString]): F[Unit]

  /* Will have an effect only on processed deploys */
  def markAsPending(deploys: List[Deploy]): F[Unit] =
    markAsPendingByHashes(deploys.map(_.deployHash))

  /** Will have an effect only on processed deploys.
    * After being finalized, deploys will be not be affected by any other 'mark*' methods. */
  def markAsFinalizedByHashes(hashes: List[ByteString]): F[Unit]

  /** Will have an effect only on processed deploys.
    * After being finalized, deploys will be not be affected by any other 'mark*' methods. */
  def markAsFinalized(deploys: List[Deploy]): F[Unit] =
    markAsFinalizedByHashes(deploys.map(_.deployHash))

  /** Will have an effect only on pending deploys.
    * After being discarded, deploys will be not be affected by any other 'mark*' methods. */
  def markAsDiscardedByHashes(hashesAndReasons: List[(ByteString, String)]): F[Unit]

  /** Will have an effect only on pending deploys.
    * After being discarded, deploys will be not be affected by any other 'mark*' methods. */
  def markAsDiscarded(deploysAndReasons: List[(Deploy, String)]): F[Unit] =
    markAsDiscardedByHashes(deploysAndReasons.map {
      case (d, message) => (d.deployHash, message)
    })

  /** Will have an effect only on pending deploys.
    * Marks deploys as discarded that were added as pending more than 'now - expirationPeriod' time ago. */
  def markAsDiscarded(expirationPeriod: FiniteDuration): F[Unit]

  /** Deletes discarded deploys from buffer that are older than 'now - expirationPeriod'.
    * Won't delete bodies of deploys which were [[addAsExecuted]] before.
    * Otherwise all the data will be deleted.
    * @return Number of deleted deploys from buffer minus those who [[addAsExecuted]] */
  def cleanupDiscarded(expirationPeriod: FiniteDuration): F[Int]

  def clear(): F[Unit]

  def close(): F[Unit]
}
@typeclass trait DeployStorageReader[F[_]] {
  def readProcessed: F[List[Deploy]]

  def readProcessedByAccount(account: ByteString): F[List[Deploy]]

  def readProcessedHashes: F[List[DeployHash]]

  def readPending: F[List[Deploy]]

  def readPendingHashes: F[List[DeployHash]]

  def readPendingHeaders: F[List[Deploy.Header]]

  def readPendingHashesAndHeaders: fs2.Stream[F, (DeployHash, Deploy.Header)]

  def getPendingOrProcessed(deployHash: DeployHash): F[Option[Deploy]]

  def sizePendingOrProcessed(): F[Long]

  def getByHash(deployHash: DeployHash): F[Option[Deploy]]

  def getByHashes(deployHashes: Set[DeployHash]): fs2.Stream[F, Deploy]

  /** @return List of blockHashes and processing results in descendant order by execution time (block creation timestamp)*/
  def getProcessingResults(deployHash: DeployHash): F[List[(BlockHash, ProcessedDeploy)]]

  /** Read all the processsed deploys in a block. */
  def getProcessedDeploys(blockHash: BlockHash): F[List[ProcessedDeploy]]

  /** Read the status of a deploy from the buffer, if it's still in it. */
  def getBufferedStatus(deployHash: DeployHash): F[Option[DeployInfo.Status]]

  def getDeployInfo(deployHash: DeployHash): F[Option[DeployInfo]]

  def getDeployInfos(deploys: List[Deploy]): F[List[DeployInfo]]

  /** @return List of deploys created by specified account*/
  def getDeploysByAccount(
      account: PublicKeyBS,
      limit: Int,
      lastTimeStamp: Long,
      lastDeployHash: DeployHash
  ): F[List[Deploy]]
}

@typeclass trait DeployStorage[F[_]] {
  def writer: DeployStorageWriter[F]
  def reader(implicit dv: DeployInfo.View = DeployInfo.View.FULL): DeployStorageReader[F]
}

object DeployStorageWriter {
  implicit def fromStorage[F[_]](implicit ev: DeployStorage[F]): DeployStorageWriter[F] =
    ev.writer
}

<<<<<<< HEAD
    override def getDeploysByAccount(
        account: PublicKeyBS,
        limit: Int,
        lastTimeStamp: Long,
        lastDeployHash: DeployHash
    ): F[List[Deploy]] =
      reader.getDeploysByAccount(account, limit, lastTimeStamp, lastDeployHash)

    override def getDeployInfos(deploys: List[Deploy]): F[List[DeployInfo]] =
      reader.getDeployInfos(deploys)
  }
=======
object DeployStorageReader {
  implicit def fromStorage[F[_]](
      implicit ev: DeployStorage[F],
      dv: DeployInfo.View = DeployInfo.View.FULL
  ): DeployStorageReader[F] =
    ev.reader
>>>>>>> d2c191bf
}<|MERGE_RESOLUTION|>--- conflicted
+++ resolved
@@ -123,24 +123,10 @@
     ev.writer
 }
 
-<<<<<<< HEAD
-    override def getDeploysByAccount(
-        account: PublicKeyBS,
-        limit: Int,
-        lastTimeStamp: Long,
-        lastDeployHash: DeployHash
-    ): F[List[Deploy]] =
-      reader.getDeploysByAccount(account, limit, lastTimeStamp, lastDeployHash)
-
-    override def getDeployInfos(deploys: List[Deploy]): F[List[DeployInfo]] =
-      reader.getDeployInfos(deploys)
-  }
-=======
 object DeployStorageReader {
   implicit def fromStorage[F[_]](
       implicit ev: DeployStorage[F],
       dv: DeployInfo.View = DeployInfo.View.FULL
   ): DeployStorageReader[F] =
     ev.reader
->>>>>>> d2c191bf
 }