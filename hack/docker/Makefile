--- conflicted
+++ resolved
@@ -98,25 +98,10 @@
 	@# Create a `facet-account` to hold some initial tokens to distribute.
 	mkdir -p keys/faucet-account
 	../key-management/docker-gen-account-keys.sh keys/faucet-account
-	(cat keys/faucet-account/account-id; echo ",1000000000,0") > .casperlabs/chainspec/genesis/accounts.csv
+	(cat keys/faucet-account/account-id; echo ",10000000000,0") > .casperlabs/chainspec/genesis/accounts.csv
 
-<<<<<<< HEAD
 	@# Create bonded validators with 0 balance.
-	bash -c 'i=0 ; while [[ $$i -lt $(CL_CASPER_NUM_VALIDATORS) ]] ; do \
-		echo Generating validator $$i / $(CL_CASPER_NUM_VALIDATORS) ; \
-=======
-	./get-system-contracts.sh .casperlabs/genesis/system-contracts/system-contracts.tar.gz
-
-	../key-management/docker-gen-account-keys.sh .casperlabs/genesis/system-account
-	../key-management/docker-gen-account-keys.sh keys/account-0
-	../key-management/docker-gen-keys.sh .casperlabs/node-0
-	cp -r .casperlabs/genesis/system-account keys/system-account
-
-	cp -r .casperlabs/node-0/node-id .casperlabs/bootstrap/node-id
-	(cat .casperlabs/node-0/validator-id; echo " $(CL_CASPER_NUM_VALIDATORS)") >> .casperlabs/genesis/bonds.txt
-
 	bash -c 'i=1 ; while [[ $$i -lt $(CL_CASPER_NUM_VALIDATORS) ]] ; do \
->>>>>>> 527b0a86
 		mkdir -p .casperlabs/node-$$i ; \
 		mkdir -p keys/account-$$i ; \
 		../key-management/docker-gen-keys.sh .casperlabs/node-$$i ; \
