from typing import List
import logging
import pytest
from pytest import raises
from test.cl_node.casperlabs_accounts import Account
from test.cl_node.casperlabs_accounts import GENESIS_ACCOUNT
from test.cl_node.common import extract_block_hash_from_propose_output
from test.cl_node.docker_node import DockerNode
from test.cl_node.errors import NonZeroExitCodeError
from test.cl_node.wait import wait_for_genesis_block
from test import contract_hash


"""
Test account state retrieval with query-state.

Example output of the Scala client:

account {
  public_key: "3030303030303030303030303030303030303030303030303030303030303030"
  nonce: 1
  purse_id {
    uref: "0000000000000000000000000000000000000000000000000000000000000000"
    access_rights: READ_ADD_WRITE
  }
  associated_keys {
    public_key: "3030303030303030303030303030303030303030303030303030303030303030"
    weight: 1
  }
  action_thresholds {
    deployment_threshold: 1
    key_management_threshold: 1
  }
  account_activity {
    key_management_last_used: 0
    deployment_last_used: 0
    inactivity_period_limit: 100
  }
}

"""


def deploy_and_propose_from_genesis(node, contract):
    return node.deploy_and_propose(
        session_contract=contract,
        payment_contract=contract,
        from_address=GENESIS_ACCOUNT.public_key_hex,
        public_key=GENESIS_ACCOUNT.public_key_path,
        private_key=GENESIS_ACCOUNT.private_key_path,
    )


def account_state(node, block_hash, account=GENESIS_ACCOUNT):
    return node.d_client.query_state(
        block_hash=block_hash, key_type="address", key=account.public_key_hex, path=""
    )


def test_account_state(one_node_network):
    node = one_node_network.docker_nodes[0]

    block_hash = deploy_and_propose_from_genesis(node, "test_counterdefine.wasm")
    deploys = node.client.show_deploys(block_hash)
    assert not deploys[0].is_error

    response = account_state(node, block_hash)
    assert response.account.nonce == 1, str(response)

    block_hash = deploy_and_propose_from_genesis(node, "test_countercall.wasm")
    response = account_state(node, block_hash)
    assert response.account.nonce == 2, str(response)


def test_transfer_with_overdraft(one_node_network):

    acct1 = Account(1)
    acct2 = Account(2)

    node: DockerNode = one_node_network.docker_nodes[0]
    # Transfer 1000000 from genesis... to acct1...

    # For compatibility with EE with no execution cost
    # payment_contract="transfer_to_account.wasm"
    block_hash = node.transfer_to_account(
        to_account_id=1,
        amount=1000000,
        from_account_id="genesis",
        payment_contract="transfer_to_account.wasm",
    )

    deploys = node.client.show_deploys(block_hash)
    assert not deploys[0].is_error, f"error_message: {deploys[0].error_message}"

    # Response not used, but assures account exist
    _ = account_state(node, block_hash, acct1)

    # Should error as account doesn't exist.
    with raises(Exception):
        _ = account_state(block_hash, acct2.public_key_hex)

    # No API currently exists for getting balance to check transfer.
    # Transfer 750000 from acct1... to acct2...
    block_hash = node.transfer_to_account(
        to_account_id=2,
        amount=750000,
        from_account_id=1,
        payment_contract="transfer_to_account.wasm",
    )

    deploys = node.client.show_deploys(block_hash)
    assert not deploys[0].is_error, f"error_message: {deploys[0].error_message}"

    # Response not used, but assures account exist
    _ = account_state(node, block_hash, acct2)

    # Transfer 750000000000 from acct1... to acct2...
    # Should fail with acct1 overdrawn.   Requires assert in contract to generate is_error.
    with raises(Exception):
        _ = node.transfer_to_account(
            to_account_id=2,
            amount=750000000000,
            from_account_id=1,
            payment_contract="transfer_to_account.wasm",
        )


def test_transfer_to_accounts(one_node_network):
    node: DockerNode = one_node_network.docker_nodes[0]
    # Perform multiple transfers with end result of Acct1 = 100, Acct2 = 100, Acct3 = 800
    node.transfer_to_accounts([(1, 1000), (2, 900, 1), (3, 800, 2)])
    with raises(Exception):
        # Acct 1 has not enough funds so it should fail
        node.transfer_to_account(
            to_account_id=4,
            amount=100000000000,
            from_account_id=1,
            payment_contract="transfer_to_account.wasm",
        )
    node.transfer_to_account(
        to_account_id=4,
        amount=100,
        from_account_id=2,
        payment_contract="transfer_to_account.wasm",
    )
    # TODO: Improve checks once balance is easy to read.


def balance(node, account_address, block_hash):
    try:
        return node.client.get_balance(account_address, block_hash)
    except Exception:
        return 0


def test_scala_client_balance(one_node_network):
    node: DockerNode = one_node_network.docker_nodes[0]

    accounts = [Account(i) for i in range(1, 4)]

    block_hash = list(node.p_client.show_blocks(1))[0].summary.block_hash.hex()

    initial = [
        balance(node, account.public_key_hex, block_hash) for account in accounts
    ]

    # Perform multiple transfers with end result of Acct1 = 200, Acct2 = 100, Acct3 = 700
    hashes = node.transfer_to_accounts([(1, 1000), (2, 800, 1), (3, 700, 2)])

    assert (
        node.d_client.get_balance(
            account_address=accounts[0].public_key_hex, block_hash=hashes[-1]
        )
        == initial[0] + 200
    )
    assert (
        node.d_client.get_balance(
            account_address=accounts[1].public_key_hex, block_hash=hashes[-1]
        )
        == initial[1] + 100
    )
    assert (
        node.d_client.get_balance(
            account_address=accounts[2].public_key_hex, block_hash=hashes[-1]
        )
        == initial[2] + 700
    )


ffi_test_contracts = [
    ("getcallerdefine.wasm", "getcallercall.wasm"),
    ("listknownurefsdefine.wasm", "listknownurefscall.wasm"),
]


def deploy_and_propose_expect_no_errors(node, contract):
    client = node.d_client
    block_hash = node.deploy_and_propose(
        session_contract=contract,
        payment_contract=contract,
        from_address=node.genesis_account.public_key_hex,
        public_key=node.genesis_account.public_key_path,
        private_key=node.genesis_account.private_key_path,
    )
    r = client.show_deploys(block_hash)[0]
    assert r.is_error is False, f"error_message: {r.error_message}"


@pytest.mark.parametrize("define_contract, call_contract", ffi_test_contracts)
def test_get_caller(one_node_network, define_contract, call_contract):
    node = one_node_network.docker_nodes[0]
    deploy_and_propose_expect_no_errors(node, define_contract)
    deploy_and_propose_expect_no_errors(node, call_contract)


@pytest.mark.parametrize(
    "wasm", ["test_helloname.wasm", "old_wasm/test_helloname.wasm"]
)
def test_multiple_propose(one_node_network, wasm):
    """
    Feature file: propose.feature
    Scenario: Single node deploy and multiple propose generates an Exception.
    OP-182: First propose should be success, and subsequent propose calls should throw an error/exception.
    """
    node = one_node_network.docker_nodes[0]
    deploy_and_propose_from_genesis(node, wasm)
    number_of_blocks = node.client.get_blocks_count(100)

    try:
        _ = node.client.propose()
        assert False, "Second propose must not succeed, should throw"
    except NonZeroExitCodeError as e:
        assert e.exit_code == 1, "Second propose should fail"
    wait_for_genesis_block(node)

    # Number of blocks after second propose should not change
    assert node.client.get_blocks_count(100) == number_of_blocks


# Examples of query-state executed with the Scala client that result in errors:

# CasperLabs/docker $ ./client.sh node-0 propose
# Response: Success! Block 9d38836598... created and added.

# CasperLabs/docker $ ./client.sh node-0 query-state --block-hash '"9d"' --key '"a91208047c"' --path file.xxx --type hash
# NOT_FOUND: Cannot find block matching hash "9d"

# CasperLabs/docker$ ./client.sh node-0 query-state --block-hash 9d --key '"a91208047c"' --path file.xxx --type hash
# INVALID_ARGUMENT: Key of type hash must have exactly 32 bytes, 5 =/= 32 provided.

# CasperLabs/docker$ ./client.sh node-0 query-state --block-hash 9d --key 3030303030303030303030303030303030303030303030303030303030303030 --path file.xxx --type hash
# INVALID_ARGUMENT: Value not found: " Hash([48, 48, 48, 48, 48, 48, 48, 48, 48, 48, 48, 48, 48, 48, 48, 48, 48, 48, 48, 48, 48, 48, 48, 48, 48, 48, 48, 48, 48, 48, 48, 48])"


@pytest.fixture()  # scope="module")
def node(one_node_network):
    return one_node_network.docker_nodes[0]


@pytest.fixture()  # (scope="module")
def client(node):
    return node.d_client


@pytest.fixture()  # (scope="module")
def block_hash(node):
    return node.deploy_and_propose(
        session_contract="test_helloname.wasm", payment_contract="test_helloname.wasm"
    )


block_hash_queries = [
    (
        {
            "block_hash": "9d000000",
            "key": "a91208047c",
            "path": "file.xxx",
            "key_type": "hash",
        },
        "NOT_FOUND: Cannot find block matching",
    ),
    (
        {"key": "a91208047c", "path": "file.xxx", "key_type": "hash"},
        "INVALID_ARGUMENT: Key of type hash must have exactly 32 bytes",
    ),
    ({"path": "file.xxx", "key_type": "hash"}, "INVALID_ARGUMENT: Value not found"),
]


@pytest.mark.parametrize("query, expected", block_hash_queries)
def test_query_state_error(node, client, block_hash, query, expected):
    if "block_hash" not in query:
        query["block_hash"] = block_hash

    if "key" not in query:
        query["key"] = GENESIS_ACCOUNT.public_key_hex

    with pytest.raises(NonZeroExitCodeError) as excinfo:
        _ = client.query_state(**query)
    assert expected in excinfo.value.output


def test_revert_subcall(client, node):
    # This contract calls another contract that calls revert(2)
    block_hash = deploy_and_propose_from_genesis(
        node, "test_subcall_revert_define.wasm"
    )

    r = client.show_deploys(block_hash)[0]
    assert not r.is_error
    assert r.error_message == ""

    deploy_hash = r.deploy.deploy_hash

    r = client.show_deploy(deploy_hash)
    assert r.deploy.deploy_hash == deploy_hash

    # Help me figure out what subcall-revert-test/call/src/lib.rs should look like
    # TODO: function_counter 0 is a bug, to be fixed in EE.
    h = contract_hash(GENESIS_ACCOUNT.public_key_hex, 0, 0)
    logging.info("The expected contract hash is %s (%s)" % (list(h), h.hex()))

    block_hash = deploy_and_propose_from_genesis(node, "test_subcall_revert_call.wasm")
    r = client.show_deploys(block_hash)[0]
    assert r.is_error
    assert r.error_message == "Exit code: 2"


def test_revert_direct(client, node):
    # This contract calls revert(1) directly
    block_hash = deploy_and_propose_from_genesis(node, "test_direct_revert_call.wasm")

    r = client.show_deploys(block_hash)[0]
    assert r.is_error
    assert r.error_message == "Exit code: 1"


def test_deploy_with_valid_signature(one_node_network):
    """
    Feature file: deploy.feature
    Scenario: Deploy with valid signature
    """
    node0 = one_node_network.docker_nodes[0]
    block_hash = deploy_and_propose_from_genesis(node0, "test_helloname.wasm")
    deploys = node0.client.show_deploys(block_hash)
    assert deploys[0].is_error is False


def test_deploy_with_invalid_signature(one_node_network):
    """
    Feature file: deploy.feature
    Scenario: Deploy with invalid signature
    """

    node0 = one_node_network.docker_nodes[0]

    with pytest.raises(NonZeroExitCodeError):
        node0.client.deploy(
            from_address=GENESIS_ACCOUNT.public_key_hex,
            session_contract="test_helloname.wasm",
            payment_contract="test_helloname.wasm",
            private_key="validator-0-private-invalid.pem",
            public_key="validator-0-public-invalid.pem",
        )


"""
Feature file: ~/CasperLabs/integration-testing/features/deploy.feature
"""


def deploy_and_propose(node, contract, nonce=None):
    node.client.deploy(
        session_contract=contract,
        payment_contract=contract,
        nonce=nonce,
        from_address=GENESIS_ACCOUNT.public_key_hex,
        public_key=GENESIS_ACCOUNT.public_key_path,
        private_key=GENESIS_ACCOUNT.private_key_path,
    )
    return extract_block_hash_from_propose_output(node.client.propose())


def deploy(node, contract, nonce):
    message = node.client.deploy(
        from_address=GENESIS_ACCOUNT.public_key_hex,
        public_key=GENESIS_ACCOUNT.public_key_path,
        private_key=GENESIS_ACCOUNT.private_key_path,
        session_contract=contract,
        payment_contract=contract,
        nonce=nonce,
    )
    assert "Success!" in message
    return message.split()[2]


def propose(node):
    return extract_block_hash_from_propose_output(node.client.propose())


def deploy_hashes(node, block_hash):
    return set(d.deploy.deploy_hash for d in node.client.show_deploys(block_hash))


@pytest.mark.parametrize("contract", ["test_helloname.wasm"])
def test_deploy_without_nonce(node, contract: str):
    """
    Feature file: deploy.feature
    Scenario: Deploy without nonce
    """
    with pytest.raises(NonZeroExitCodeError):
        deploy_and_propose(node, contract, "")


@pytest.mark.parametrize(
    "contracts",
    [["test_helloname.wasm", "test_helloworld.wasm", "test_counterdefine.wasm"]],
)
def test_deploy_with_lower_nonce(node, contracts: List[str]):
    """
    Feature file: deploy.feature
    Scenario: Deploy with lower nonce
    """
    for contract in contracts:
        deploy_and_propose(node, contract)

    with pytest.raises(NonZeroExitCodeError):
        deploy_and_propose(node, contract, 2)


@pytest.mark.parametrize(
    "contracts",
    [["test_helloname.wasm", "test_helloworld.wasm", "test_counterdefine.wasm"]],
)
def test_deploy_with_higher_nonce(node, contracts: List[str]):
    """
    Feature file: deploy.feature

    Scenario: Deploy with higher nonce
    """
    # Deploy successfully with nonce 1 => Nonce is 1 for account.
    deploy_and_propose(node, contracts[0], 1)

    deploy_hash = deploy(node, contracts[2], 3)

    with pytest.raises(NonZeroExitCodeError):
        node.client.propose()

    deploy_and_propose(node, contracts[1], 2)

    # The deploy with nonce 3 can be proposed now.
    block_hash = propose(node)
    assert deploy_hash in deploy_hashes(node, block_hash)


@pytest.mark.parametrize(
    "contracts",
    [
        [
            "test_helloname.wasm",
            "test_helloworld.wasm",
            "test_counterdefine.wasm",
            "test_countercall.wasm",
        ]
    ],
)
def test_deploy_with_higher_nonce_does_not_include_previous_deploy(
    node, contracts: List[str]
):
    """
    Feature file: deploy.feature

    Scenario: Deploy with higher nonce and created block does not include previously deployed contract.
    """
    # Deploy successfully with nonce 1 => Nonce is 1 for account.
    deploy_hash = deploy(node, contracts[0], 1)
    block_hash = propose(node)
    assert deploy_hash in deploy_hashes(node, block_hash)

    deploy_hash4 = deploy(node, contracts[1], 4)

    with pytest.raises(NonZeroExitCodeError):
        propose(node)

    deploy_hash2 = deploy(node, contracts[2], 2)
    # The deploy with nonce 4 cannot be proposed now. It will be in the deploy buffer but does not include
    # in the new block created now.
    block_hash = propose(node)
    deploys = deploy_hashes(node, block_hash)
    assert deploy_hash4 not in deploys
    assert deploy_hash2 in deploys

    deploy_hash3 = deploy(node, contracts[3], 3)
    block_hash = propose(node)
    assert deploy_hash3 in deploy_hashes(node, block_hash)

    block_hash = propose(node)
    assert deploy_hash4 in deploy_hashes(node, block_hash)


# Python CLI #

import subprocess
import pytest
import os
from test.cl_node.client_parser import parse_show_blocks, parse_show_deploys, parse
from test.cl_node.common import testing_root_path

CLI = "casperlabs_client"


class CLIErrorExit(Exception):
    def __init__(self, cp):
        self.cp = cp


@pytest.fixture()  # scope="module")
def cli(one_node_network):

    node = one_node_network.docker_nodes[0]
    host = os.environ.get("TAG_NAME", None) and node.container_name or "localhost"
    port = node.grpc_external_docker_port

    def invoker(*args):
        command_line = [CLI, "--host", f"{host}", "--port", f"{port}"] + list(args)
        logging.info(f"EXECUTING: {' '.join(command_line)}")
        cp = subprocess.run(
            command_line, stdout=subprocess.PIPE, stderr=subprocess.PIPE
        )
        if cp.returncode != 0:
            raise CLIErrorExit(cp)
        return cp.stdout.decode("utf-8")

    return invoker


def test_cli_no_parameters(cli):
    with raises(CLIErrorExit) as ex_info:
        cli()
    assert "You must provide a command" in str(ex_info.value)


def test_cli_help(cli):
    out = cli("--help")
    # deploy,propose,show-block,show-blocks,show-deploy,show-deploys,vdag,query-state
    assert "Casper" in out


def test_cli_show_blocks_and_show_block(cli):
    blocks = parse_show_blocks(cli("show-blocks", "--depth", "1"))
    assert len(blocks) > 0

    for block in blocks:
        block_hash = block.summary.block_hash
        assert len(block_hash) == 32 * 2  # hex

        b = parse(cli("show-block", block_hash))
        assert block_hash == b.summary.block_hash


def test_cli_show_block_not_found(cli):
    block_hash = "00" * 32
    with raises(CLIErrorExit) as ex_info:
        parse(cli("show-block", block_hash))
    # StatusCode.NOT_FOUND: Cannot find block matching hash 0000000000000000000000000000000000000000000000000000000000000000
    assert "NOT_FOUND" in str(ex_info.value)
    assert "Cannot find block matching hash" in str(ex_info.value)


@pytest.mark.skip
def test_cli_deploy_propose_show_deploys_show_deploy_query_state_and_balance(
    cli, one_node_network
):
<<<<<<< HEAD
    resources_path = testing_root_path() / "resources"

    account = one_node_network.docker_nodes[0].test_account
=======
    # account = one_node_network.docker_nodes[0].test_account
    account = GENESIS_ACCOUNT
>>>>>>> 2f823e49
    deploy_response = cli(
        "deploy",
        "--from",
        account.public_key_hex,
        "--nonce",
        "1",
        "--payment",
        str(resources_path / "test_helloname.wasm"),
        "--session",
        str(resources_path / "test_helloname.wasm"),
        "--private-key",
        str(account.private_key_path),
        "--public-key",
        str(account.public_key_path),
    )
    # 'Success! Deploy hash: xxxxxxxxx...'
    deploy_hash = deploy_response.split()[3]

    # 'Success! Block hash: xxxxxxxxx...'
    propose_response = cli("propose")
    block_hash = propose_response.split()[3]
    deploys = parse_show_deploys(cli("show-deploys", block_hash))
    deploy_hashes = [d.deploy.deploy_hash for d in deploys]
    assert deploy_hash in deploy_hashes

    deploy_info = parse(cli("show-deploy", deploy_hash))
    assert deploy_info.deploy.deploy_hash == deploy_hash

    result = parse(
        cli(
            "query-state",
            "--block-hash",
            block_hash,
            "--type",
            "address",
            "--key",
            account.public_key_hex,
            "--path",
            "",
        )
    )
    assert "hello_name" in [u.name for u in result.account.known_urefs]

    balance = int(
        cli("balance", "--address", account.public_key_hex, "--block-hash", block_hash)
    )
    # assert balance == 1000000 # regular test account
    assert balance == 1000000000  # genesis<|MERGE_RESOLUTION|>--- conflicted
+++ resolved
@@ -571,14 +571,10 @@
 def test_cli_deploy_propose_show_deploys_show_deploy_query_state_and_balance(
     cli, one_node_network
 ):
-<<<<<<< HEAD
     resources_path = testing_root_path() / "resources"
 
-    account = one_node_network.docker_nodes[0].test_account
-=======
-    # account = one_node_network.docker_nodes[0].test_account
     account = GENESIS_ACCOUNT
->>>>>>> 2f823e49
+
     deploy_response = cli(
         "deploy",
         "--from",
