--- conflicted
+++ resolved
@@ -138,15 +138,9 @@
     ContractRef::Hash(addr)
 }
 
-<<<<<<< HEAD
-/// Returns a new unforgeable pointer, where the value is initialized to `init`
-pub fn new_turef<T: CLTyped + ToBytes>(init: T) -> TURef<T> {
-    let key_ptr = contract_api::alloc_bytes(KEY_UREF_SERIALIZED_LENGTH);
-=======
 /// Returns a new unforgeable pointer, where the value is initialized to `init`.
 pub fn new_uref<T: CLTyped + ToBytes>(init: T) -> URef {
     let key_ptr = contract_api::alloc_bytes(Key::serialized_size_hint());
->>>>>>> 9bb05578
     let cl_value = CLValue::from_t(init).unwrap_or_revert();
     let (cl_value_ptr, cl_value_size, _cl_value_bytes) = contract_api::to_ptr(cl_value);
     let bytes = unsafe {
