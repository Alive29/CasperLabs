--- conflicted
+++ resolved
@@ -26,13 +26,8 @@
             GENESIS_ADDR,
             "transfer_to_account_01.wasm",
             DEFAULT_BLOCK_TIME,
-<<<<<<< HEAD
             [1u8; 32],
-            ACCOUNT_1_ADDR,
-=======
-            1,
             (ACCOUNT_1_ADDR,),
->>>>>>> 98be8469
         )
         .commit()
         .exec(
