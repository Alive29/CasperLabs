--- conflicted
+++ resolved
@@ -19,11 +19,5 @@
 proptest = { version = "0.9.2", default-features = false, optional = true }
 
 [dev-dependencies]
-<<<<<<< HEAD
-gens = { path = "../gens" }
-proptest = "0.9.2"
-shared = { path = "../shared" }
-siphasher = "0.3.0"
-=======
 proptest = { version = "0.9.2", default-features = false }
->>>>>>> 6208d60d
+siphasher = "0.3.0"