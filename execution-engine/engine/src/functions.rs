--- conflicted
+++ resolved
@@ -17,8 +17,5 @@
 pub const STORE_FN_INDEX: usize = 16;
 pub const PROTOCOL_VERSION_FUNC_INDEX: usize = 17;
 pub const SEED_FN_INDEX: usize = 18;
-<<<<<<< HEAD
-pub const REVERT_FUNC_INDEX: usize = 19;
-=======
 pub const IS_VALID_FN_INDEX: usize = 19;
->>>>>>> 62c383e0
+pub const REVERT_FUNC_INDEX: usize = 20;