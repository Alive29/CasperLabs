//! Data types for contract metadata (including version and method type signatures)

use crate::{
    bytesrepr::{self, FromBytes, ToBytes},
    uref::URef,
    AccessRights, CLType, Key, ProtocolVersion, SemVer,
};
use alloc::{
    collections::{BTreeMap, BTreeSet},
    string::String,
    vec::Vec,
};

/// Maximum number of distinct user groups.
pub const MAX_GROUP_UREFS: u8 = 10;
/// Maximum number of URefs which can be assigned across all user groups.
pub const MAX_TOTAL_UREFS: usize = 100;

/// Set of errors which may happen when working with contract headers.
#[derive(Debug, PartialEq)]
#[repr(u8)]
pub enum Error {
    /// Attempt to add/remove contract versions without the right access key.
    InvalidAccessKey = 1,
    /// Attempt to override an existing or previously existing version with a
    /// new header (this is not allowed to ensure immutability of a given
    /// version).
    PreviouslyUsedVersion = 2,
    /// Attempted to remove a version that does not exist.
    VersionNotFound = 3,
    /// Attempted to create a user group which already exists (use the update
    /// function to change an existing user group).
    GroupAlreadyExists = 4,
    /// Attempted to add a new user group which exceeds the allowed maximum
    /// number of groups.
    MaxGroupsExceeded = 5,
    /// Attempted to add a new URef to a group, which resulted in the total
    /// number of URefs across all user groups to exceed the allowed maximum.
    MaxTotalURefsExceeded = 6,
    /// Attempted to remove a URef from a group, which does not exist in the
    /// group.
    GroupDoesNotExist = 7,
    /// Attempted to remove unknown URef from the group.
    UnableToRemoveURef = 8,
    /// Group is use by at least one active contract.
    GroupInUse = 9,
}

/// A (labelled) "user group". Each method of a versioned contract may be
/// assoicated with one or more user groups which are allowed to call it.
#[derive(Debug, Clone, PartialEq, Eq, PartialOrd, Ord)]
pub struct Group(String);

impl Group {
    /// Basic constructor
    pub fn new<T: Into<String>>(s: T) -> Self {
        Group(s.into())
    }

    /// Retrieves underlying name.
    pub fn value(&self) -> &str {
        &self.0
    }
}

impl Into<String> for Group {
    fn into(self) -> String {
        self.0
    }
}

impl ToBytes for Group {
    fn to_bytes(&self) -> Result<Vec<u8>, bytesrepr::Error> {
        self.0.to_bytes()
    }

    fn serialized_length(&self) -> usize {
        self.0.serialized_length()
    }
}

impl FromBytes for Group {
    fn from_bytes(bytes: &[u8]) -> Result<(Self, &[u8]), bytesrepr::Error> {
        String::from_bytes(bytes).map(|(label, bytes)| (Group(label), bytes))
    }
}

/// Collection of different versions of the same contract.
#[derive(Debug, Clone, PartialEq, Eq)]
pub struct ContractMetadata {
    /// Key used to add or remove versions
    access_key: URef,
    /// Versions that can be called
    active_versions: BTreeMap<SemVer, ContractHeader>,
    /// Old versions that are no longer supported
    removed_versions: BTreeSet<SemVer>,
    /// Mapping maintaining the set of URefs assoicated with each "user
    /// group". This can be used to control access to methods in a particular
    /// version of the contract. A method is callable by any context which
    /// "knows" any of the URefs assoicated with the mthod's user group.
    groups: BTreeMap<Group, BTreeSet<URef>>,
}

impl Default for ContractMetadata {
    fn default() -> Self {
        // Default impl used for temporary backwards compatibility
        let mut active_versions = BTreeMap::new();
        active_versions.insert(SemVer::V1_0_0, ContractHeader::default());
        ContractMetadata {
            access_key: URef::new([0; 32], AccessRights::NONE),
            active_versions,
            removed_versions: BTreeSet::new(),
            groups: BTreeMap::new(),
        }
    }
}

impl ContractMetadata {
    /// Create new `ContractMetadata` (with no versions) from given access key.
    pub fn new(access_key: URef) -> Self {
        ContractMetadata {
            access_key,
            active_versions: BTreeMap::new(),
            removed_versions: BTreeSet::new(),
            groups: BTreeMap::new(),
        }
    }

    /// Get the access key for this ContractMetadata.
    pub fn access_key(&self) -> URef {
        self.access_key
    }

    /// Get the mutable group definitions for this contract.
    pub fn groups_mut(&mut self) -> &mut BTreeMap<Group, BTreeSet<URef>> {
        &mut self.groups
    }

    /// Get the group definitions for this contract.
    pub fn groups(&self) -> &BTreeMap<Group, BTreeSet<URef>> {
        &self.groups
    }

    /// Adds new group to the user groups set
    pub fn add_group(&mut self, group: Group, urefs: BTreeSet<URef>) {
        let v = self.groups.entry(group).or_insert_with(Default::default);
        v.extend(urefs)
    }

    /// Get the contract header for the given version (if present)
    pub fn get_version(&self, version: &SemVer) -> Option<&ContractHeader> {
        self.active_versions.get(version)
    }

    /// Checks if the given version is active
    pub fn is_version_active(&self, version: &SemVer) -> bool {
        self.active_versions.contains_key(version)
    }

    /// Checks if the given version is removed
    pub fn is_version_removed(&self, version: &SemVer) -> bool {
        self.removed_versions.contains(version)
    }

    /// Modify the collection of active versions to include the given one.
    pub fn add_version(&mut self, version: SemVer, header: ContractHeader) -> Result<(), Error> {
        if self.removed_versions.contains(&version) || self.active_versions.contains_key(&version) {
            return Err(Error::PreviouslyUsedVersion);
        }

        self.active_versions.insert(version, header);
        Ok(())
    }

    /// Remove the given version from active versions, putting it into removed versions.
    pub fn remove_version(&mut self, version: SemVer) -> Result<(), Error> {
        if self.removed_versions.contains(&version) {
            return Ok(());
        } else if !self.active_versions.contains_key(&version) {
            return Err(Error::VersionNotFound);
        }

        self.active_versions.remove(&version);
        self.removed_versions.insert(version);
        Ok(())
    }

    /// Returns mutable reference to active versions.
    pub fn active_versions_mut(&mut self) -> &mut BTreeMap<SemVer, ContractHeader> {
        &mut self.active_versions
    }

    /// Consumes contract header and returns a map of active versions.
    pub fn take_active_versions(self) -> BTreeMap<SemVer, ContractHeader> {
        self.active_versions
    }

    /// Get removed versions set.
    pub fn removed_versions(&self) -> &BTreeSet<SemVer> {
        &self.removed_versions
    }

    /// Returns mutable versions
    pub fn removed_versions_mut(&mut self) -> &mut BTreeSet<SemVer> {
        &mut self.removed_versions
    }

    /// Checks is given group is in use in at least one of active contracts.
    fn is_user_group_in_use(&self, group: &Group) -> bool {
        for contract_header in self.active_versions.values() {
            for entrypoint in contract_header.methods().values() {
                if let EntryPointAccess::Groups(groups) = entrypoint.access() {
                    if groups.contains(group) {
                        return true;
                    }
                }
            }
        }
        false
    }

    /// Removes a user group.
    ///
    /// Returns true if group could be removed, and false otherwise if the user group is still
    /// active.
    pub fn remove_group(&mut self, group: &Group) -> bool {
        if self.is_user_group_in_use(group) {
            return false;
        }

        self.groups.remove(group).is_some()
    }
}

impl ToBytes for ContractMetadata {
    fn to_bytes(&self) -> Result<Vec<u8>, bytesrepr::Error> {
        let mut result = bytesrepr::allocate_buffer(self)?;

        result.append(&mut self.access_key.to_bytes()?);
        result.append(&mut self.active_versions.to_bytes()?);
        result.append(&mut self.removed_versions.to_bytes()?);
        result.append(&mut self.groups.to_bytes()?);

        Ok(result)
    }

    fn serialized_length(&self) -> usize {
        self.access_key.serialized_length()
            + self.active_versions.serialized_length()
            + self.removed_versions.serialized_length()
            + self.groups.serialized_length()
    }
}

impl FromBytes for ContractMetadata {
    fn from_bytes(bytes: &[u8]) -> Result<(Self, &[u8]), bytesrepr::Error> {
        let (access_key, bytes) = URef::from_bytes(bytes)?;
        let (active_versions, bytes) = BTreeMap::<SemVer, ContractHeader>::from_bytes(bytes)?;
        let (removed_versions, bytes) = BTreeSet::<SemVer>::from_bytes(bytes)?;
        let (groups, bytes) = BTreeMap::<Group, BTreeSet<URef>>::from_bytes(bytes)?;
        let result = ContractMetadata {
            access_key,
            active_versions,
            removed_versions,
            groups,
        };

        Ok((result, bytes))
    }
}

/// Methods and type signatures supported by a contract.
#[derive(Debug, Clone, PartialEq, Eq)]
pub struct ContractHeader {
    contract_key: Key,
    methods: BTreeMap<String, EntryPoint>,
    protocol_version: ProtocolVersion,
}

impl ContractHeader {
    /// `ContractHeader` constructor.
    pub fn new(
        methods: BTreeMap<String, EntryPoint>,
        contract_key: Key,
        protocol_version: ProtocolVersion,
    ) -> Self {
        ContractHeader {
            methods,
            contract_key,
            protocol_version,
        }
    }

    /// Checks whether there is a method with the given name
    pub fn has_method_name(&self, name: &str) -> bool {
        self.methods.contains_key(name)
    }

    /// Returns the list of method namesget_version
    pub fn method_names(&self) -> Vec<&str> {
        self.methods.keys().map(|s| s.as_str()).collect()
    }

    /// Returns the type signature for the given `method`.
    pub fn get_method(&self, method: &str) -> Option<&EntryPoint> {
        self.methods.get(method)
    }

    /// Get the protocol version this header is targeting.
    pub fn protocol_version(&self) -> ProtocolVersion {
        self.protocol_version
    }

    /// Adds new entry point
    pub fn add_entrypoint<T: Into<String>>(&mut self, name: T, entrypoint: EntryPoint) {
        self.methods.insert(name.into(), entrypoint);
    }

    /// Hash for accessing contract version
    pub fn contract_key(&self) -> Key {
        self.contract_key
    }

    /// Hash for accessing contract version
    pub fn take_methods(self) -> BTreeMap<String, EntryPoint> {
        self.methods
    }

    /// Returns immutable reference to methods
    pub fn methods(&self) -> &BTreeMap<String, EntryPoint> {
        &self.methods
    }
}

impl Default for ContractHeader {
    fn default() -> Self {
        let mut methods = BTreeMap::new();
        methods.insert("call".into(), EntryPoint::default());
        ContractHeader {
            contract_key: Key::Hash([0; 32]),
            methods,
            protocol_version: ProtocolVersion::V1_0_0,
        }
    }
}

impl ToBytes for ContractHeader {
    fn to_bytes(&self) -> Result<Vec<u8>, bytesrepr::Error> {
        let mut result = ToBytes::to_bytes(&self.methods)?;
        result.append(&mut self.contract_key.to_bytes()?);
        result.append(&mut self.protocol_version.to_bytes()?);
        Ok(result)
    }

    fn serialized_length(&self) -> usize {
        ToBytes::serialized_length(&self.methods)
            + ToBytes::serialized_length(&self.contract_key)
            + ToBytes::serialized_length(&self.protocol_version)
    }
}

impl FromBytes for ContractHeader {
    fn from_bytes(bytes: &[u8]) -> Result<(Self, &[u8]), bytesrepr::Error> {
        let (methods, bytes) = BTreeMap::<String, EntryPoint>::from_bytes(bytes)?;
        let (contract_key, bytes) = Key::from_bytes(bytes)?;
        let (protocol_version, bytes) = ProtocolVersion::from_bytes(bytes)?;
        Ok((
            ContractHeader {
                methods,
                contract_key,
                protocol_version,
            },
            bytes,
        ))
    }
}

/// Context of method execution
#[repr(u8)]
#[derive(Debug, Copy, Clone, PartialEq, Eq)]
pub enum EntryPointType {
    /// Runs as session code
    Session = 0,
    /// Runs within contract's context
    Contract = 1,
}

impl ToBytes for EntryPointType {
    fn to_bytes(&self) -> Result<Vec<u8>, bytesrepr::Error> {
        let mut result = bytesrepr::allocate_buffer(self)?;
        result.push(*self as u8);
        Ok(result)
    }

    fn serialized_length(&self) -> usize {
        1
    }
}

impl FromBytes for EntryPointType {
    fn from_bytes(bytes: &[u8]) -> Result<(Self, &[u8]), bytesrepr::Error> {
        let (value, bytes) = u8::from_bytes(bytes)?;
        match value {
            0 => Ok((EntryPointType::Session, bytes)),
            1 => Ok((EntryPointType::Contract, bytes)),
            _ => Err(bytesrepr::Error::Formatting),
        }
    }
}

/// Type signature of a method. Order of arguments matter since can be
/// referenced by index as well as name.
#[derive(Debug, Clone, PartialEq, Eq)]
pub struct EntryPoint {
    args: Vec<Parameter>,
    ret: CLType,
    access: EntryPointAccess,
    entry_point_type: EntryPointType,
}

impl Into<(Vec<Parameter>, CLType, EntryPointAccess, EntryPointType)> for EntryPoint {
    fn into(self) -> (Vec<Parameter>, CLType, EntryPointAccess, EntryPointType) {
        (self.args, self.ret, self.access, self.entry_point_type)
    }
}

impl EntryPoint {
    /// `EntryPoint` constructor.
    pub fn new(
        args: Vec<Parameter>,
        ret: CLType,
        access: EntryPointAccess,
        entry_point_type: EntryPointType,
    ) -> Self {
        EntryPoint {
            args,
            ret,
            access,
            entry_point_type,
        }
    }

<<<<<<< HEAD
    /// constructor for a public session `EntryPoint` that takes no args and returns `Unit`
    pub fn thunk() -> Self {
=======
    /// Creates default entry point for a contract.
    pub fn default_for_contract() -> Self {
>>>>>>> 42a0d418
        EntryPoint {
            args: Vec::new(),
            ret: CLType::Unit,
            access: EntryPointAccess::Public,
<<<<<<< HEAD
            entry_point_type: EntryPointType::Session,
=======
            entry_point_type: EntryPointType::Contract,
>>>>>>> 42a0d418
        }
    }

    /// Get access enum.
    pub fn access(&self) -> &EntryPointAccess {
        &self.access
    }

    /// Get the arguments for this method.
    pub fn args(&self) -> &[Parameter] {
        self.args.as_slice()
    }

    /// Obtains entry point
    pub fn entry_point_type(&self) -> EntryPointType {
        self.entry_point_type
    }
}

impl Default for EntryPoint {
    fn default() -> Self {
        EntryPoint {
            args: Vec::new(),
            ret: CLType::Unit,
            access: EntryPointAccess::Public,
            entry_point_type: EntryPointType::Session,
        }
    }
}

impl ToBytes for EntryPoint {
    fn to_bytes(&self) -> Result<Vec<u8>, bytesrepr::Error> {
        let mut result = bytesrepr::allocate_buffer(self)?;

        result.append(&mut self.args.to_bytes()?);
        self.ret.append_bytes(&mut result);
        result.append(&mut self.access.to_bytes()?);
        result.append(&mut self.entry_point_type.to_bytes()?);

        Ok(result)
    }

    fn serialized_length(&self) -> usize {
        self.args.serialized_length()
            + self.ret.serialized_length()
            + self.access.serialized_length()
            + self.entry_point_type.serialized_length()
    }
}

impl FromBytes for EntryPoint {
    fn from_bytes(bytes: &[u8]) -> Result<(Self, &[u8]), bytesrepr::Error> {
        let (args, bytes) = Vec::<Parameter>::from_bytes(bytes)?;
        let (ret, bytes) = CLType::from_bytes(bytes)?;
        let (access, bytes) = EntryPointAccess::from_bytes(bytes)?;
        let (entry_point_type, bytes) = EntryPointType::from_bytes(bytes)?;

        Ok((
            EntryPoint {
                args,
                ret,
                access,
                entry_point_type,
            },
            bytes,
        ))
    }
}

/// Enum describing the possible access control options for a contract entry
/// point (method).
#[derive(Debug, Clone, PartialEq, Eq)]
pub enum EntryPointAccess {
    /// Anyone can call this method (no access controls).
    Public,
    /// Only users from the listed groups may call this method. Note: if the
    /// list is empty then this method is not callable from outside the
    /// contract.
    Groups(Vec<Group>),
}

const ENTRYPOINTACCESS_PUBLIC_TAG: u8 = 1;
const ENTRYPOINTACCESS_GROUPS_TAG: u8 = 2;

impl EntryPointAccess {
    /// Constructor for access granted to only listed groups.
    pub fn groups(labels: &[&str]) -> Self {
        let list: Vec<Group> = labels.iter().map(|s| Group(String::from(*s))).collect();
        EntryPointAccess::Groups(list)
    }
}

impl ToBytes for EntryPointAccess {
    fn to_bytes(&self) -> Result<Vec<u8>, bytesrepr::Error> {
        let mut result = bytesrepr::allocate_buffer(self)?;

        match self {
            EntryPointAccess::Public => {
                result.push(ENTRYPOINTACCESS_PUBLIC_TAG);
            }
            EntryPointAccess::Groups(groups) => {
                result.push(ENTRYPOINTACCESS_GROUPS_TAG);
                result.append(&mut groups.to_bytes()?);
            }
        }
        Ok(result)
    }

    fn serialized_length(&self) -> usize {
        match self {
            EntryPointAccess::Public => 1,
            EntryPointAccess::Groups(groups) => 1 + groups.serialized_length(),
        }
    }
}

impl FromBytes for EntryPointAccess {
    fn from_bytes(bytes: &[u8]) -> Result<(Self, &[u8]), bytesrepr::Error> {
        let (tag, bytes) = u8::from_bytes(bytes)?;

        match tag {
            ENTRYPOINTACCESS_PUBLIC_TAG => Ok((EntryPointAccess::Public, bytes)),
            ENTRYPOINTACCESS_GROUPS_TAG => {
                let (groups, bytes) = Vec::<Group>::from_bytes(bytes)?;
                let result = EntryPointAccess::Groups(groups);
                Ok((result, bytes))
            }
            _ => Err(bytesrepr::Error::Formatting),
        }
    }
}

/// Argument to a method
#[derive(Debug, Clone, PartialEq, Eq)]
pub struct Parameter {
    name: String,
    cl_type: CLType,
}

impl Parameter {
    /// `Parameter` constructor.
    pub fn new<T: Into<String>>(name: T, cl_type: CLType) -> Self {
        Parameter {
            name: name.into(),
            cl_type,
        }
    }

    /// Get the type of this argument.
    pub fn cl_type(&self) -> &CLType {
        &self.cl_type
    }
}

impl Into<(String, CLType)> for Parameter {
    fn into(self) -> (String, CLType) {
        (self.name, self.cl_type)
    }
}

impl ToBytes for Parameter {
    fn to_bytes(&self) -> Result<Vec<u8>, bytesrepr::Error> {
        let mut result = ToBytes::to_bytes(&self.name)?;
        self.cl_type.append_bytes(&mut result);

        Ok(result)
    }

    fn serialized_length(&self) -> usize {
        ToBytes::serialized_length(&self.name) + self.cl_type.serialized_length()
    }
}

impl FromBytes for Parameter {
    fn from_bytes(bytes: &[u8]) -> Result<(Self, &[u8]), bytesrepr::Error> {
        let (name, bytes) = String::from_bytes(bytes)?;
        let (cl_type, bytes) = CLType::from_bytes(bytes)?;

        Ok((Parameter { name, cl_type }, bytes))
    }
}

#[cfg(test)]
mod tests {
    use super::*;
    use crate::{AccessRights, URef};

    fn make_contract_metadata() -> ContractMetadata {
        let mut contract_metadata = ContractMetadata::new(URef::new([0; 32], AccessRights::NONE));

        let uref1 = URef::new([1; 32], AccessRights::READ);

        let mut set = BTreeSet::new();
        set.insert(uref1);
        contract_metadata
            .groups_mut()
            .insert(Group::new("Group 1"), set.clone());

        contract_metadata
            .groups_mut()
            .insert(Group::new("Group 2"), set);

        let mut methods = BTreeMap::new();

        let entrypoint = EntryPoint::new(
            vec![],
            CLType::U32,
            EntryPointAccess::groups(&["Group 2"]),
            EntryPointType::Session,
        );
        methods.insert("method0".into(), entrypoint);

        let entrypoint = EntryPoint::new(
            vec![Parameter::new("Foo", CLType::U32)],
            CLType::U32,
            EntryPointAccess::groups(&["Group 1"]),
            EntryPointType::Session,
        );
        methods.insert("method1".into(), entrypoint);

        let header = ContractHeader::new(methods, Key::Hash([42; 32]), ProtocolVersion::V1_0_0);
        contract_metadata
            .add_version(SemVer::V1_0_0, header)
            .expect("should add version");

        contract_metadata
    }

    #[test]
    fn roundtrip_serialization() {
        let contract_metadata = make_contract_metadata();
        let bytes = contract_metadata.to_bytes().expect("should serialize");
        let (decoded_metadata, rem) =
            ContractMetadata::from_bytes(&bytes).expect("should deserialize");
        assert_eq!(contract_metadata, decoded_metadata);
        assert_eq!(rem.len(), 0);
    }

    #[test]
    fn should_check_user_group_in_use() {
        let mut contract_metadata = make_contract_metadata();
        assert!(contract_metadata.is_user_group_in_use(&Group::new("Group 1")));
        assert!(contract_metadata.is_user_group_in_use(&Group::new("Group 2")));
        assert!(!contract_metadata.is_user_group_in_use(&Group::new("Non existing group")));

        contract_metadata
            .remove_version(SemVer::V1_0_0)
            .expect("should remove version");
        assert!(!contract_metadata.is_user_group_in_use(&Group::new("Group 1")));
        assert!(!contract_metadata.is_user_group_in_use(&Group::new("Group 2")));
    }

    #[test]
    fn should_remove_group() {
        let mut contract_metadata = make_contract_metadata();

        assert!(!contract_metadata.remove_group(&Group::new("Non existing group")));
        assert!(!contract_metadata.remove_group(&Group::new("Group 1"))); // Group in use

        contract_metadata
            .remove_version(SemVer::V1_0_0)
            .expect("should remove version");

        assert!(contract_metadata.remove_group(&Group::new("Group 1"))); // Group not used used can be removed
        assert!(!contract_metadata.remove_group(&Group::new("Group 1"))); // Group does not exist
    }

    #[test]
    fn should_check_group_not_in_use() {
        let contract_metadata = ContractMetadata::default();
        assert!(!contract_metadata.is_user_group_in_use(&Group::new("Group 1")));
    }
}<|MERGE_RESOLUTION|>--- conflicted
+++ resolved
@@ -440,22 +440,23 @@
         }
     }
 
-<<<<<<< HEAD
     /// constructor for a public session `EntryPoint` that takes no args and returns `Unit`
     pub fn thunk() -> Self {
-=======
-    /// Creates default entry point for a contract.
-    pub fn default_for_contract() -> Self {
->>>>>>> 42a0d418
         EntryPoint {
             args: Vec::new(),
             ret: CLType::Unit,
             access: EntryPointAccess::Public,
-<<<<<<< HEAD
             entry_point_type: EntryPointType::Session,
-=======
+        }
+    }
+
+    /// Creates default entry point for a contract.
+    pub fn default_for_contract() -> Self {
+        EntryPoint {
+            args: Vec::new(),
+            ret: CLType::Unit,
+            access: EntryPointAccess::Public,
             entry_point_type: EntryPointType::Contract,
->>>>>>> 42a0d418
         }
     }
 
