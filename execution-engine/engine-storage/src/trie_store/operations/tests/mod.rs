--- conflicted
+++ resolved
@@ -837,16 +837,11 @@
         K: FromBytes,
         V: FromBytes,
     {
-<<<<<<< HEAD
-        let data = self.data(name)?.unwrap();
-        data.into_iter()
-=======
         let name = maybe_name
             .map(|name| format!("{}-{}", trie_store::NAME, name))
             .unwrap_or_else(|| trie_store::NAME.to_string());
         let data = self.data(Some(&name))?.unwrap();
-        data.iter()
->>>>>>> aefc154d
+        data.into_iter()
             .map(|(hash_bytes, trie_bytes)| {
                 let hash: Blake2bHash = bytesrepr::deserialize(hash_bytes.to_vec())?;
                 let trie: Trie<K, V> = bytesrepr::deserialize(trie_bytes.to_vec())?;
