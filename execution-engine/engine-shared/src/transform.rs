--- conflicted
+++ resolved
@@ -309,11 +309,7 @@
 mod tests {
     use num::{Bounded, Num};
 
-<<<<<<< HEAD
-    use types::{account::AccountHash, AccessRights, ProtocolVersion, URef, U128, U256, U512};
-=======
-    use types::{account::PublicKey, AccessRights, ContractWasm, Key, URef, U128, U256, U512};
->>>>>>> 5327d1a2
+    use types::{account::AccountHash, AccessRights, ProtocolVersion, ContractWasm, Key, URef, U128, U256, U512};
 
     use super::*;
     use crate::account::{Account, ActionThresholds, AssociatedKeys};
