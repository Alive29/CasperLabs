use std::{
    any,
    collections::BTreeMap,
    convert::TryFrom,
    default::Default,
    fmt::{self, Display, Formatter},
    ops::{Add, AddAssign},
};

use num::traits::{AsPrimitive, WrappingAdd};

use types::{
    bytesrepr::{self, FromBytes, ToBytes},
    CLType, CLTyped, CLValue, CLValueError, Key, U128, U256, U512,
};

use crate::{stored_value::StoredValue, TypeMismatch};

/// Error type for applying and combining transforms. A `TypeMismatch`
/// occurs when a transform cannot be applied because the types are
/// not compatible (e.g. trying to add a number to a string). An
/// `Overflow` occurs if addition between numbers would result in the
/// value overflowing its size in memory (e.g. if a, b are i32 and a +
/// b > i32::MAX then a `AddInt32(a).apply(Value::Int32(b))` would
/// cause an overflow).
#[derive(PartialEq, Eq, Debug, Clone)]
pub enum Error {
    Serialization(bytesrepr::Error),
    TypeMismatch(TypeMismatch),
}

impl From<TypeMismatch> for Error {
    fn from(t: TypeMismatch) -> Error {
        Error::TypeMismatch(t)
    }
}

impl From<CLValueError> for Error {
    fn from(cl_value_error: CLValueError) -> Error {
        match cl_value_error {
            CLValueError::Serialization(error) => Error::Serialization(error),
            CLValueError::Type(cl_type_mismatch) => {
                let expected = format!("{:?}", cl_type_mismatch.expected);
                let found = format!("{:?}", cl_type_mismatch.found);
                let type_mismatch = TypeMismatch { expected, found };
                Error::TypeMismatch(type_mismatch)
            }
        }
    }
}

#[derive(PartialEq, Eq, Debug, Clone)]
pub enum Transform {
    Identity,
    Write(StoredValue),
    AddInt32(i32),
    AddUInt64(u64),
    AddUInt128(U128),
    AddUInt256(U256),
    AddUInt512(U512),
    AddKeys(BTreeMap<String, Key>),
    Failure(Error),
}

macro_rules! from_try_from_impl {
    ($type:ty, $variant:ident) => {
        impl From<$type> for Transform {
            fn from(x: $type) -> Self {
                Transform::$variant(x)
            }
        }

        impl TryFrom<Transform> for $type {
            type Error = String;

            fn try_from(t: Transform) -> Result<$type, String> {
                match t {
                    Transform::$variant(x) => Ok(x),
                    other => Err(format!("{:?}", other)),
                }
            }
        }
    };
}

from_try_from_impl!(StoredValue, Write);
from_try_from_impl!(i32, AddInt32);
from_try_from_impl!(u64, AddUInt64);
from_try_from_impl!(U128, AddUInt128);
from_try_from_impl!(U256, AddUInt256);
from_try_from_impl!(U512, AddUInt512);
from_try_from_impl!(BTreeMap<String, Key>, AddKeys);
from_try_from_impl!(Error, Failure);

/// Attempts a wrapping addition of `to_add` to `stored_value`, assuming `stored_value` is
/// compatible with type `Y`.
fn wrapping_addition<Y>(stored_value: StoredValue, to_add: Y) -> Result<StoredValue, Error>
where
    Y: AsPrimitive<i32>
        + AsPrimitive<i64>
        + AsPrimitive<u8>
        + AsPrimitive<u32>
        + AsPrimitive<u64>
        + AsPrimitive<U128>
        + AsPrimitive<U256>
        + AsPrimitive<U512>,
{
    let cl_value = CLValue::try_from(stored_value)?;

    match cl_value.cl_type() {
        CLType::I32 => do_wrapping_addition::<i32, _>(cl_value, to_add),
        CLType::I64 => do_wrapping_addition::<i64, _>(cl_value, to_add),
        CLType::U8 => do_wrapping_addition::<u8, _>(cl_value, to_add),
        CLType::U32 => do_wrapping_addition::<u32, _>(cl_value, to_add),
        CLType::U64 => do_wrapping_addition::<u64, _>(cl_value, to_add),
        CLType::U128 => do_wrapping_addition::<U128, _>(cl_value, to_add),
        CLType::U256 => do_wrapping_addition::<U256, _>(cl_value, to_add),
        CLType::U512 => do_wrapping_addition::<U512, _>(cl_value, to_add),
        other => {
            let expected = format!("integral type compatible with {}", any::type_name::<Y>());
            let found = format!("{:?}", other);
            Err(TypeMismatch::new(expected, found).into())
        }
    }
}

/// Attempts a wrapping addition of `to_add` to the value represented by `cl_value`.
fn do_wrapping_addition<X, Y>(cl_value: CLValue, to_add: Y) -> Result<StoredValue, Error>
where
    X: WrappingAdd + CLTyped + ToBytes + FromBytes + Copy + 'static,
    Y: AsPrimitive<X>,
{
    let x: X = cl_value.into_t()?;
    let result = x.wrapping_add(&(to_add.as_()));
    Ok(StoredValue::CLValue(CLValue::from_t(result)?))
}

impl Transform {
    pub fn apply(self, stored_value: StoredValue) -> Result<StoredValue, Error> {
        match self {
            Transform::Identity => Ok(stored_value),
            Transform::Write(new_value) => Ok(new_value),
            Transform::AddInt32(to_add) => wrapping_addition(stored_value, to_add),
            Transform::AddUInt64(to_add) => wrapping_addition(stored_value, to_add),
            Transform::AddUInt128(to_add) => wrapping_addition(stored_value, to_add),
            Transform::AddUInt256(to_add) => wrapping_addition(stored_value, to_add),
            Transform::AddUInt512(to_add) => wrapping_addition(stored_value, to_add),
            Transform::AddKeys(mut keys) => match stored_value {
                StoredValue::Contract(mut contract) => {
                    contract.named_keys_append(&mut keys);
                    Ok(StoredValue::Contract(contract))
                }
                StoredValue::Account(mut account) => {
                    account.named_keys_append(&mut keys);
                    Ok(StoredValue::Account(account))
                }
                StoredValue::CLValue(cl_value) => {
                    let expected = "Contract or Account".to_string();
                    let found = format!("{:?}", cl_value.cl_type());
                    Err(TypeMismatch::new(expected, found).into())
                }
            },
            Transform::Failure(error) => Err(error),
        }
    }
}

/// Combines numeric `Transform`s into a single `Transform`. This is done by unwrapping the
/// `Transform` to obtain the underlying value, performing the wrapping addition then wrapping up as
/// a `Transform` again.
fn wrapped_transform_addition<T>(i: T, b: Transform, expected: &str) -> Transform
where
    T: WrappingAdd
        + AsPrimitive<i32>
        + From<u32>
        + From<u64>
        + Into<Transform>
        + TryFrom<Transform, Error = String>,
    i32: AsPrimitive<T>,
{
    if let Transform::AddInt32(j) = b {
        i.wrapping_add(&j.as_()).into()
    } else if let Transform::AddUInt64(j) = b {
        i.wrapping_add(&j.into()).into()
    } else {
        match T::try_from(b) {
            Err(b_type) => Transform::Failure(
                TypeMismatch {
                    expected: String::from(expected),
                    found: b_type,
                }
                .into(),
            ),

            Ok(j) => i.wrapping_add(&j).into(),
        }
    }
}

impl Add for Transform {
    type Output = Transform;

    fn add(self, other: Transform) -> Transform {
        match (self, other) {
            (a, Transform::Identity) => a,
            (Transform::Identity, b) => b,
            (a @ Transform::Failure(_), _) => a,
            (_, b @ Transform::Failure(_)) => b,
            (_, b @ Transform::Write(_)) => b,
            (Transform::Write(v), b) => {
                // second transform changes value being written
                match b.apply(v) {
                    Err(error) => Transform::Failure(error),
                    Ok(new_value) => Transform::Write(new_value),
                }
            }
            (Transform::AddInt32(i), b) => match b {
                Transform::AddInt32(j) => Transform::AddInt32(i.wrapping_add(j)),
                Transform::AddUInt64(j) => Transform::AddUInt64(j.wrapping_add(i as u64)),
                Transform::AddUInt128(j) => Transform::AddUInt128(j.wrapping_add(&(i.as_()))),
                Transform::AddUInt256(j) => Transform::AddUInt256(j.wrapping_add(&(i.as_()))),
                Transform::AddUInt512(j) => Transform::AddUInt512(j.wrapping_add(&i.as_())),
                other => Transform::Failure(
                    TypeMismatch::new("AddInt32".to_owned(), format!("{:?}", other)).into(),
                ),
            },
            (Transform::AddUInt64(i), b) => match b {
                Transform::AddInt32(j) => Transform::AddInt32(j.wrapping_add(i as i32)),
                Transform::AddUInt64(j) => Transform::AddUInt64(i.wrapping_add(j)),
                Transform::AddUInt128(j) => Transform::AddUInt128(j.wrapping_add(&i.into())),
                Transform::AddUInt256(j) => Transform::AddUInt256(j.wrapping_add(&i.into())),
                Transform::AddUInt512(j) => Transform::AddUInt512(j.wrapping_add(&i.into())),
                other => Transform::Failure(
                    TypeMismatch::new("AddUInt64".to_owned(), format!("{:?}", other)).into(),
                ),
            },
            (Transform::AddUInt128(i), b) => wrapped_transform_addition(i, b, "U128"),
            (Transform::AddUInt256(i), b) => wrapped_transform_addition(i, b, "U256"),
            (Transform::AddUInt512(i), b) => wrapped_transform_addition(i, b, "U512"),
            (Transform::AddKeys(mut ks1), b) => match b {
                Transform::AddKeys(mut ks2) => {
                    ks1.append(&mut ks2);
                    Transform::AddKeys(ks1)
                }
                other => Transform::Failure(
                    TypeMismatch::new("AddKeys".to_owned(), format!("{:?}", other)).into(),
                ),
            },
        }
    }
}

impl AddAssign for Transform {
    fn add_assign(&mut self, other: Self) {
        *self = self.clone() + other;
    }
}

impl Display for Transform {
    fn fmt(&self, f: &mut Formatter) -> fmt::Result {
        write!(f, "{:?}", self)
    }
}

impl Default for Transform {
    fn default() -> Self {
        Transform::Identity
    }
}

pub mod gens {
    use proptest::{collection::vec, prelude::*};

    use super::Transform;
    use crate::stored_value::gens::stored_value_arb;

    pub fn transform_arb() -> impl Strategy<Value = Transform> {
        prop_oneof![
            Just(Transform::Identity),
            stored_value_arb().prop_map(Transform::Write),
            any::<i32>().prop_map(Transform::AddInt32),
            any::<u64>().prop_map(Transform::AddUInt64),
            any::<u128>().prop_map(|u| Transform::AddUInt128(u.into())),
            vec(any::<u8>(), 32).prop_map(|u| {
                let mut buf: [u8; 32] = [0u8; 32];
                buf.copy_from_slice(&u);
                Transform::AddUInt256(buf.into())
            }),
            vec(any::<u8>(), 64).prop_map(|u| {
                let mut buf: [u8; 64] = [0u8; 64];
                buf.copy_from_slice(&u);
                Transform::AddUInt512(buf.into())
            }),
        ]
    }
}

#[cfg(test)]
mod tests {
    use num::{Bounded, Num};

<<<<<<< HEAD
    use types::{
        account::{PublicKey, PurseId},
        AccessRights, ProtocolVersion, URef, U128, U256, U512,
    };
=======
    use types::{AccessRights, ProtocolVersion, URef, U128, U256, U512};
>>>>>>> 085debc9

    use super::*;
    use crate::{
        account::{Account, ActionThresholds, AssociatedKeys},
        contract::Contract,
    };

    const ZERO_ARRAY: [u8; 32] = [0; 32];
    const ZERO_PUBLIC_KEY: PublicKey = PublicKey::new(ZERO_ARRAY);
    const TEST_STR: &str = "a";
    const TEST_BOOL: bool = true;

    const ZERO_I32: i32 = 0;
    const ONE_I32: i32 = 1;
    const NEG_ONE_I32: i32 = -1;
    const NEG_TWO_I32: i32 = -2;
    const MIN_I32: i32 = i32::min_value();
    const MAX_I32: i32 = i32::max_value();

    const ZERO_I64: i64 = 0;
    const ONE_I64: i64 = 1;
    const NEG_ONE_I64: i64 = -1;
    const NEG_TWO_I64: i64 = -2;
    const MIN_I64: i64 = i64::min_value();
    const MAX_I64: i64 = i64::max_value();

    const ZERO_U8: u8 = 0;
    const ONE_U8: u8 = 1;
    const MAX_U8: u8 = u8::max_value();

    const ZERO_U32: u32 = 0;
    const ONE_U32: u32 = 1;
    const MAX_U32: u32 = u32::max_value();

    const ZERO_U64: u64 = 0;
    const ONE_U64: u64 = 1;
    const MAX_U64: u64 = u64::max_value();

    const ZERO_U128: U128 = U128([0; 2]);
    const ONE_U128: U128 = U128([1, 0]);
    const MAX_U128: U128 = U128([MAX_U64; 2]);

    const ZERO_U256: U256 = U256([0; 4]);
    const ONE_U256: U256 = U256([1, 0, 0, 0]);
    const MAX_U256: U256 = U256([MAX_U64; 4]);

    const ZERO_U512: U512 = U512([0; 8]);
    const ONE_U512: U512 = U512([1, 0, 0, 0, 0, 0, 0, 0]);
    const MAX_U512: U512 = U512([MAX_U64; 8]);

    #[test]
    fn i32_overflow() {
        let max = std::i32::MAX;
        let min = std::i32::MIN;

        let max_value = StoredValue::CLValue(CLValue::from_t(max).unwrap());
        let min_value = StoredValue::CLValue(CLValue::from_t(min).unwrap());

        let apply_overflow = Transform::AddInt32(1).apply(max_value.clone());
        let apply_underflow = Transform::AddInt32(-1).apply(min_value.clone());

        let transform_overflow = Transform::AddInt32(max) + Transform::AddInt32(1);
        let transform_underflow = Transform::AddInt32(min) + Transform::AddInt32(-1);

        assert_eq!(apply_overflow.expect("Unexpected overflow"), min_value);
        assert_eq!(apply_underflow.expect("Unexpected underflow"), max_value);

        assert_eq!(transform_overflow, min.into());
        assert_eq!(transform_underflow, max.into());
    }

    fn uint_overflow_test<T>()
    where
        T: Num + Bounded + CLTyped + ToBytes + Into<Transform> + Copy,
    {
        let max = T::max_value();
        let min = T::min_value();
        let one = T::one();
        let zero = T::zero();

        let max_value = StoredValue::CLValue(CLValue::from_t(max).unwrap());
        let min_value = StoredValue::CLValue(CLValue::from_t(min).unwrap());
        let zero_value = StoredValue::CLValue(CLValue::from_t(zero).unwrap());

        let max_transform: Transform = max.into();
        let min_transform: Transform = min.into();

        let one_transform: Transform = one.into();

        let apply_overflow = Transform::AddInt32(1).apply(max_value.clone());

        let apply_overflow_uint = one_transform.clone().apply(max_value.clone());
        let apply_underflow = Transform::AddInt32(-1).apply(min_value);

        let transform_overflow = max_transform.clone() + Transform::AddInt32(1);
        let transform_overflow_uint = max_transform + one_transform;
        let transform_underflow = min_transform + Transform::AddInt32(-1);

        assert_eq!(apply_overflow, Ok(zero_value.clone()));
        assert_eq!(apply_overflow_uint, Ok(zero_value));
        assert_eq!(apply_underflow, Ok(max_value));

        assert_eq!(transform_overflow, zero.into());
        assert_eq!(transform_overflow_uint, zero.into());
        assert_eq!(transform_underflow, max.into());
    }

    #[test]
    fn u128_overflow() {
        uint_overflow_test::<U128>();
    }

    #[test]
    fn u256_overflow() {
        uint_overflow_test::<U256>();
    }

    #[test]
    fn u512_overflow() {
        uint_overflow_test::<U512>();
    }

    #[test]
    fn addition_between_mismatched_types_should_fail() {
        fn assert_yields_type_mismatch_error(stored_value: StoredValue) {
            match wrapping_addition(stored_value, ZERO_I32) {
                Err(Error::TypeMismatch(_)) => (),
                _ => panic!("wrapping addition should yield TypeMismatch error"),
            };
        }

        let contract = StoredValue::Contract(Contract::new(
            vec![],
            BTreeMap::new(),
            ProtocolVersion::default(),
        ));
        assert_yields_type_mismatch_error(contract);

        let uref = URef::new(ZERO_ARRAY, AccessRights::READ);
        let account = StoredValue::Account(Account::new(
            ZERO_PUBLIC_KEY,
            BTreeMap::new(),
            uref,
            AssociatedKeys::default(),
            ActionThresholds::default(),
        ));
        assert_yields_type_mismatch_error(account);

        let cl_bool =
            StoredValue::CLValue(CLValue::from_t(TEST_BOOL).expect("should create CLValue"));
        assert_yields_type_mismatch_error(cl_bool);

        let cl_unit = StoredValue::CLValue(CLValue::from_t(()).expect("should create CLValue"));
        assert_yields_type_mismatch_error(cl_unit);

        let cl_string =
            StoredValue::CLValue(CLValue::from_t(TEST_STR).expect("should create CLValue"));
        assert_yields_type_mismatch_error(cl_string);

        let cl_key = StoredValue::CLValue(
            CLValue::from_t(Key::Hash(ZERO_ARRAY)).expect("should create CLValue"),
        );
        assert_yields_type_mismatch_error(cl_key);

        let cl_uref = StoredValue::CLValue(CLValue::from_t(uref).expect("should create CLValue"));
        assert_yields_type_mismatch_error(cl_uref);

        let cl_option =
            StoredValue::CLValue(CLValue::from_t(Some(ZERO_U8)).expect("should create CLValue"));
        assert_yields_type_mismatch_error(cl_option);

        let cl_list =
            StoredValue::CLValue(CLValue::from_t(vec![ZERO_U8]).expect("should create CLValue"));
        assert_yields_type_mismatch_error(cl_list);

        let cl_fixed_list =
            StoredValue::CLValue(CLValue::from_t([ZERO_U8]).expect("should create CLValue"));
        assert_yields_type_mismatch_error(cl_fixed_list);

        let cl_result = StoredValue::CLValue(
            CLValue::from_t(Result::<(), _>::Err(ZERO_U8)).expect("should create CLValue"),
        );
        assert_yields_type_mismatch_error(cl_result);

        let cl_map = StoredValue::CLValue(
            CLValue::from_t(BTreeMap::<u8, u8>::new()).expect("should create CLValue"),
        );
        assert_yields_type_mismatch_error(cl_map);

        let cl_tuple1 =
            StoredValue::CLValue(CLValue::from_t((ZERO_U8,)).expect("should create CLValue"));
        assert_yields_type_mismatch_error(cl_tuple1);

        let cl_tuple2 = StoredValue::CLValue(
            CLValue::from_t((ZERO_U8, ZERO_U8)).expect("should create CLValue"),
        );
        assert_yields_type_mismatch_error(cl_tuple2);

        let cl_tuple3 = StoredValue::CLValue(
            CLValue::from_t((ZERO_U8, ZERO_U8, ZERO_U8)).expect("should create CLValue"),
        );
        assert_yields_type_mismatch_error(cl_tuple3);
    }

    #[test]
    #[allow(clippy::cognitive_complexity)]
    fn wrapping_addition_should_succeed() {
        fn add<X, Y>(current_value: X, to_add: Y) -> X
        where
            X: CLTyped + ToBytes + FromBytes + PartialEq + fmt::Debug,
            Y: AsPrimitive<i32>
                + AsPrimitive<i64>
                + AsPrimitive<u8>
                + AsPrimitive<u32>
                + AsPrimitive<u64>
                + AsPrimitive<U128>
                + AsPrimitive<U256>
                + AsPrimitive<U512>,
        {
            let current = StoredValue::CLValue(
                CLValue::from_t(current_value).expect("should create CLValue"),
            );
            let result =
                wrapping_addition(current, to_add).expect("wrapping addition should succeed");
            CLValue::try_from(result)
                .expect("should be CLValue")
                .into_t()
                .expect("should parse to X")
        }

        // Adding to i32
        assert_eq!(ONE_I32, add(ZERO_I32, ONE_I32));
        assert_eq!(MIN_I32, add(MAX_I32, ONE_I32));
        assert_eq!(NEG_TWO_I32, add(MAX_I32, MAX_I32));
        assert_eq!(ZERO_I32, add(ONE_I32, NEG_ONE_I32));
        assert_eq!(NEG_ONE_I32, add(ZERO_I32, NEG_ONE_I32));
        assert_eq!(MAX_I32, add(NEG_ONE_I32, MIN_I32));

        assert_eq!(ONE_I32, add(ZERO_I32, ONE_U64));
        assert_eq!(MIN_I32, add(MAX_I32, ONE_U64));
        assert_eq!(NEG_TWO_I32, add(MAX_I32, MAX_I32 as u64));

        assert_eq!(ONE_I32, add(ZERO_I32, ONE_U128));
        assert_eq!(MIN_I32, add(MAX_I32, ONE_U128));
        assert_eq!(NEG_TWO_I32, add(MAX_I32, U128::from(MAX_I32)));

        assert_eq!(ONE_I32, add(ZERO_I32, ONE_U256));
        assert_eq!(MIN_I32, add(MAX_I32, ONE_U256));
        assert_eq!(NEG_TWO_I32, add(MAX_I32, U256::from(MAX_I32)));

        assert_eq!(ONE_I32, add(ZERO_I32, ONE_U512));
        assert_eq!(MIN_I32, add(MAX_I32, ONE_U512));
        assert_eq!(NEG_TWO_I32, add(MAX_I32, U512::from(MAX_I32)));

        // Adding to i64
        assert_eq!(ONE_I64, add(ZERO_I64, ONE_I32));
        assert_eq!(MIN_I64, add(MAX_I64, ONE_I32));
        assert_eq!(ZERO_I64, add(ONE_I64, NEG_ONE_I32));
        assert_eq!(NEG_ONE_I64, add(ZERO_I64, NEG_ONE_I32));
        assert_eq!(MAX_I64, add(MIN_I64, NEG_ONE_I32));

        assert_eq!(ONE_I64, add(ZERO_I64, ONE_U64));
        assert_eq!(MIN_I64, add(MAX_I64, ONE_U64));
        assert_eq!(NEG_TWO_I64, add(MAX_I64, MAX_I64 as u64));

        assert_eq!(ONE_I64, add(ZERO_I64, ONE_U128));
        assert_eq!(MIN_I64, add(MAX_I64, ONE_U128));
        assert_eq!(NEG_TWO_I64, add(MAX_I64, U128::from(MAX_I64)));

        assert_eq!(ONE_I64, add(ZERO_I64, ONE_U256));
        assert_eq!(MIN_I64, add(MAX_I64, ONE_U256));
        assert_eq!(NEG_TWO_I64, add(MAX_I64, U256::from(MAX_I64)));

        assert_eq!(ONE_I64, add(ZERO_I64, ONE_U512));
        assert_eq!(MIN_I64, add(MAX_I64, ONE_U512));
        assert_eq!(NEG_TWO_I64, add(MAX_I64, U512::from(MAX_I64)));

        // Adding to u8
        assert_eq!(ONE_U8, add(ZERO_U8, ONE_I32));
        assert_eq!(ZERO_U8, add(MAX_U8, ONE_I32));
        assert_eq!(MAX_U8, add(MAX_U8, 256_i32));
        assert_eq!(ZERO_U8, add(MAX_U8, 257_i32));
        assert_eq!(ZERO_U8, add(ONE_U8, NEG_ONE_I32));
        assert_eq!(MAX_U8, add(ZERO_U8, NEG_ONE_I32));
        assert_eq!(ZERO_U8, add(ZERO_U8, -256_i32));
        assert_eq!(MAX_U8, add(ZERO_U8, -257_i32));
        assert_eq!(MAX_U8, add(ZERO_U8, MAX_I32));
        assert_eq!(ZERO_U8, add(ZERO_U8, MIN_I32));

        assert_eq!(ONE_U8, add(ZERO_U8, ONE_U64));
        assert_eq!(ZERO_U8, add(MAX_U8, ONE_U64));
        assert_eq!(ONE_U8, add(ZERO_U8, u64::from(MAX_U8) + 2));
        assert_eq!(MAX_U8, add(ZERO_U8, MAX_U64));

        assert_eq!(ONE_U8, add(ZERO_U8, ONE_U128));
        assert_eq!(ZERO_U8, add(MAX_U8, ONE_U128));
        assert_eq!(ONE_U8, add(ZERO_U8, U128::from(MAX_U8) + 2));
        assert_eq!(MAX_U8, add(ZERO_U8, MAX_U128));

        assert_eq!(ONE_U8, add(ZERO_U8, ONE_U256));
        assert_eq!(ZERO_U8, add(MAX_U8, ONE_U256));
        assert_eq!(ONE_U8, add(ZERO_U8, U256::from(MAX_U8) + 2));
        assert_eq!(MAX_U8, add(ZERO_U8, MAX_U256));

        assert_eq!(ONE_U8, add(ZERO_U8, ONE_U512));
        assert_eq!(ZERO_U8, add(MAX_U8, ONE_U512));
        assert_eq!(ONE_U8, add(ZERO_U8, U512::from(MAX_U8) + 2));
        assert_eq!(MAX_U8, add(ZERO_U8, MAX_U512));

        // Adding to u32
        assert_eq!(ONE_U32, add(ZERO_U32, ONE_I32));
        assert_eq!(ZERO_U32, add(MAX_U32, ONE_I32));
        assert_eq!(ZERO_U32, add(ONE_U32, NEG_ONE_I32));
        assert_eq!(MAX_U32, add(ZERO_U32, NEG_ONE_I32));
        assert_eq!(MAX_I32 as u32 + 1, add(ZERO_U32, MIN_I32));

        assert_eq!(ONE_U32, add(ZERO_U32, ONE_U64));
        assert_eq!(ZERO_U32, add(MAX_U32, ONE_U64));
        assert_eq!(ONE_U32, add(ZERO_U32, u64::from(MAX_U32) + 2));
        assert_eq!(MAX_U32, add(ZERO_U32, MAX_U64));

        assert_eq!(ONE_U32, add(ZERO_U32, ONE_U128));
        assert_eq!(ZERO_U32, add(MAX_U32, ONE_U128));
        assert_eq!(ONE_U32, add(ZERO_U32, U128::from(MAX_U32) + 2));
        assert_eq!(MAX_U32, add(ZERO_U32, MAX_U128));

        assert_eq!(ONE_U32, add(ZERO_U32, ONE_U256));
        assert_eq!(ZERO_U32, add(MAX_U32, ONE_U256));
        assert_eq!(ONE_U32, add(ZERO_U32, U256::from(MAX_U32) + 2));
        assert_eq!(MAX_U32, add(ZERO_U32, MAX_U256));

        assert_eq!(ONE_U32, add(ZERO_U32, ONE_U512));
        assert_eq!(ZERO_U32, add(MAX_U32, ONE_U512));
        assert_eq!(ONE_U32, add(ZERO_U32, U512::from(MAX_U32) + 2));
        assert_eq!(MAX_U32, add(ZERO_U32, MAX_U512));

        // Adding to u64
        assert_eq!(ONE_U64, add(ZERO_U64, ONE_I32));
        assert_eq!(ZERO_U64, add(MAX_U64, ONE_I32));
        assert_eq!(ZERO_U64, add(ONE_U64, NEG_ONE_I32));
        assert_eq!(MAX_U64, add(ZERO_U64, NEG_ONE_I32));

        assert_eq!(ONE_U64, add(ZERO_U64, ONE_U64));
        assert_eq!(ZERO_U64, add(MAX_U64, ONE_U64));
        assert_eq!(MAX_U64 - 1, add(MAX_U64, MAX_U64));

        assert_eq!(ONE_U64, add(ZERO_U64, ONE_U128));
        assert_eq!(ZERO_U64, add(MAX_U64, ONE_U128));
        assert_eq!(ONE_U64, add(ZERO_U64, U128::from(MAX_U64) + 2));
        assert_eq!(MAX_U64, add(ZERO_U64, MAX_U128));

        assert_eq!(ONE_U64, add(ZERO_U64, ONE_U256));
        assert_eq!(ZERO_U64, add(MAX_U64, ONE_U256));
        assert_eq!(ONE_U64, add(ZERO_U64, U256::from(MAX_U64) + 2));
        assert_eq!(MAX_U64, add(ZERO_U64, MAX_U256));

        assert_eq!(ONE_U64, add(ZERO_U64, ONE_U512));
        assert_eq!(ZERO_U64, add(MAX_U64, ONE_U512));
        assert_eq!(ONE_U64, add(ZERO_U64, U512::from(MAX_U64) + 2));
        assert_eq!(MAX_U64, add(ZERO_U64, MAX_U512));

        // Adding to U128
        assert_eq!(ONE_U128, add(ZERO_U128, ONE_I32));
        assert_eq!(ZERO_U128, add(MAX_U128, ONE_I32));
        assert_eq!(ZERO_U128, add(ONE_U128, NEG_ONE_I32));
        assert_eq!(MAX_U128, add(ZERO_U128, NEG_ONE_I32));

        assert_eq!(ONE_U128, add(ZERO_U128, ONE_U64));
        assert_eq!(ZERO_U128, add(MAX_U128, ONE_U64));

        assert_eq!(ONE_U128, add(ZERO_U128, ONE_U128));
        assert_eq!(ZERO_U128, add(MAX_U128, ONE_U128));
        assert_eq!(MAX_U128 - 1, add(MAX_U128, MAX_U128));

        assert_eq!(ONE_U128, add(ZERO_U128, ONE_U256));
        assert_eq!(ZERO_U128, add(MAX_U128, ONE_U256));
        assert_eq!(
            ONE_U128,
            add(
                ZERO_U128,
                U256::from_dec_str(&MAX_U128.to_string()).unwrap() + 2
            )
        );
        assert_eq!(MAX_U128, add(ZERO_U128, MAX_U256));

        assert_eq!(ONE_U128, add(ZERO_U128, ONE_U512));
        assert_eq!(ZERO_U128, add(MAX_U128, ONE_U512));
        assert_eq!(
            ONE_U128,
            add(
                ZERO_U128,
                U512::from_dec_str(&MAX_U128.to_string()).unwrap() + 2
            )
        );
        assert_eq!(MAX_U128, add(ZERO_U128, MAX_U512));

        // Adding to U256
        assert_eq!(ONE_U256, add(ZERO_U256, ONE_I32));
        assert_eq!(ZERO_U256, add(MAX_U256, ONE_I32));
        assert_eq!(ZERO_U256, add(ONE_U256, NEG_ONE_I32));
        assert_eq!(MAX_U256, add(ZERO_U256, NEG_ONE_I32));

        assert_eq!(ONE_U256, add(ZERO_U256, ONE_U64));
        assert_eq!(ZERO_U256, add(MAX_U256, ONE_U64));

        assert_eq!(ONE_U256, add(ZERO_U256, ONE_U128));
        assert_eq!(ZERO_U256, add(MAX_U256, ONE_U128));

        assert_eq!(ONE_U256, add(ZERO_U256, ONE_U256));
        assert_eq!(ZERO_U256, add(MAX_U256, ONE_U256));
        assert_eq!(MAX_U256 - 1, add(MAX_U256, MAX_U256));

        assert_eq!(ONE_U256, add(ZERO_U256, ONE_U512));
        assert_eq!(ZERO_U256, add(MAX_U256, ONE_U512));
        assert_eq!(
            ONE_U256,
            add(
                ZERO_U256,
                U512::from_dec_str(&MAX_U256.to_string()).unwrap() + 2
            )
        );
        assert_eq!(MAX_U256, add(ZERO_U256, MAX_U512));

        // Adding to U512
        assert_eq!(ONE_U512, add(ZERO_U512, ONE_I32));
        assert_eq!(ZERO_U512, add(MAX_U512, ONE_I32));
        assert_eq!(ZERO_U512, add(ONE_U512, NEG_ONE_I32));
        assert_eq!(MAX_U512, add(ZERO_U512, NEG_ONE_I32));

        assert_eq!(ONE_U512, add(ZERO_U512, ONE_U64));
        assert_eq!(ZERO_U512, add(MAX_U512, ONE_U64));

        assert_eq!(ONE_U512, add(ZERO_U512, ONE_U128));
        assert_eq!(ZERO_U512, add(MAX_U512, ONE_U128));

        assert_eq!(ONE_U512, add(ZERO_U512, ONE_U256));
        assert_eq!(ZERO_U512, add(MAX_U512, ONE_U256));

        assert_eq!(ONE_U512, add(ZERO_U512, ONE_U512));
        assert_eq!(ZERO_U512, add(MAX_U512, ONE_U512));
        assert_eq!(MAX_U512 - 1, add(MAX_U512, MAX_U512));
    }
}<|MERGE_RESOLUTION|>--- conflicted
+++ resolved
@@ -299,14 +299,7 @@
 mod tests {
     use num::{Bounded, Num};
 
-<<<<<<< HEAD
-    use types::{
-        account::{PublicKey, PurseId},
-        AccessRights, ProtocolVersion, URef, U128, U256, U512,
-    };
-=======
-    use types::{AccessRights, ProtocolVersion, URef, U128, U256, U512};
->>>>>>> 085debc9
+    use types::{account::PublicKey, AccessRights, ProtocolVersion, URef, U128, U256, U512};
 
     use super::*;
     use crate::{
