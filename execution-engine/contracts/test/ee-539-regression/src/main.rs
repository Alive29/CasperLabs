--- conflicted
+++ resolved
@@ -5,35 +5,17 @@
     contract_api::{account, runtime},
     unwrap_or_revert::UnwrapOrRevert,
 };
-<<<<<<< HEAD
-use types::{
-    account::{AccountHash, ActionType, Weight},
-    ApiError,
-};
-
-#[no_mangle]
-pub extern "C" fn call() {
-    account::add_associated_key(AccountHash::new([123; 32]), Weight::new(254)).unwrap_or_revert();
-    let key_management_threshold: Weight = runtime::get_arg(0)
-        .unwrap_or_revert_with(ApiError::MissingArgument)
-        .unwrap_or_revert_with(ApiError::InvalidArgument);
-
-    let deployment_threshold: Weight = runtime::get_arg(1)
-        .unwrap_or_revert_with(ApiError::MissingArgument)
-        .unwrap_or_revert_with(ApiError::InvalidArgument);
-=======
-use types::account::{ActionType, PublicKey, Weight};
+use types::account::{ActionType, AccountHash, Weight};
 
 const ARG_KEY_MANAGEMENT_THRESHOLD: &str = "key_management_threshold";
 const ARG_DEPLOYMENT_THRESHOLD: &str = "deployment_threshold";
 
 #[no_mangle]
 pub extern "C" fn call() {
-    account::add_associated_key(PublicKey::ed25519_from([123; 32]), Weight::new(254))
+    account::add_associated_key(AccountHash::new([123; 32]), Weight::new(254))
         .unwrap_or_revert();
     let key_management_threshold: Weight = runtime::get_named_arg(ARG_KEY_MANAGEMENT_THRESHOLD);
     let deployment_threshold: Weight = runtime::get_named_arg(ARG_DEPLOYMENT_THRESHOLD);
->>>>>>> 5327d1a2
 
     account::set_action_threshold(ActionType::KeyManagement, key_management_threshold)
         .unwrap_or_revert();
