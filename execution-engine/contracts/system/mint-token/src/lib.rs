--- conflicted
+++ resolved
@@ -21,11 +21,7 @@
     system_contracts::mint::{Error, PurseIdError},
     unwrap_or_revert::UnwrapOrRevert,
     uref::{AccessRights, URef},
-<<<<<<< HEAD
-    value::{account::KEY_SIZE, CLValue, U512},
-=======
-    value::{account::PUBLIC_KEY_LENGTH, U512},
->>>>>>> 2a85055f
+    value::{account::PUBLIC_KEY_LENGTH, CLValue, U512},
 };
 
 use capabilities::{RefWithAddRights, RefWithReadAddWriteRights};
