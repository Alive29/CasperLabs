#![no_std]
#![no_main]

extern crate alloc;

use alloc::vec::Vec;
use core::convert::TryFrom;

use contract::{
    contract_api::{runtime, system},
    unwrap_or_revert::UnwrapOrRevert,
};
use types::{account::AccountHash, ApiError, U512};

const ARG_ACCOUNTS: &str = "accounts";
const ARG_SEED_AMOUNT: &str = "seed_amount";

#[no_mangle]
pub extern "C" fn call() {
<<<<<<< HEAD
    let accounts: Vec<AccountHash> = {
        let data: Vec<Vec<u8>> = runtime::get_arg(0)
            .unwrap_or_revert_with(ApiError::MissingArgument)
            .unwrap_or_revert_with(ApiError::InvalidArgument);
        data.into_iter()
            .map(|bytes| AccountHash::try_from(bytes.as_slice()).unwrap_or_revert())
            .collect()
    };
    let seed_amount: U512 = runtime::get_arg(1)
        .unwrap_or_revert_with(ApiError::MissingArgument)
        .unwrap_or_revert_with(ApiError::InvalidArgument);
    for account_hash in accounts {
        system::transfer_to_account(account_hash, seed_amount)
=======
    let accounts: Vec<PublicKey> = runtime::get_named_arg(ARG_ACCOUNTS);
    let seed_amount: U512 = runtime::get_named_arg(ARG_SEED_AMOUNT);
    for public_key in accounts {
        system::transfer_to_account(public_key, seed_amount)
>>>>>>> 5327d1a2
            .unwrap_or_revert_with(ApiError::Transfer);
    }
}<|MERGE_RESOLUTION|>--- conflicted
+++ resolved
@@ -4,7 +4,6 @@
 extern crate alloc;
 
 use alloc::vec::Vec;
-use core::convert::TryFrom;
 
 use contract::{
     contract_api::{runtime, system},
@@ -17,26 +16,10 @@
 
 #[no_mangle]
 pub extern "C" fn call() {
-<<<<<<< HEAD
-    let accounts: Vec<AccountHash> = {
-        let data: Vec<Vec<u8>> = runtime::get_arg(0)
-            .unwrap_or_revert_with(ApiError::MissingArgument)
-            .unwrap_or_revert_with(ApiError::InvalidArgument);
-        data.into_iter()
-            .map(|bytes| AccountHash::try_from(bytes.as_slice()).unwrap_or_revert())
-            .collect()
-    };
-    let seed_amount: U512 = runtime::get_arg(1)
-        .unwrap_or_revert_with(ApiError::MissingArgument)
-        .unwrap_or_revert_with(ApiError::InvalidArgument);
+    let accounts: Vec<AccountHash> = runtime::get_named_arg(ARG_ACCOUNTS);
+    let seed_amount: U512 = runtime::get_named_arg(ARG_SEED_AMOUNT);
     for account_hash in accounts {
         system::transfer_to_account(account_hash, seed_amount)
-=======
-    let accounts: Vec<PublicKey> = runtime::get_named_arg(ARG_ACCOUNTS);
-    let seed_amount: U512 = runtime::get_named_arg(ARG_SEED_AMOUNT);
-    for public_key in accounts {
-        system::transfer_to_account(public_key, seed_amount)
->>>>>>> 5327d1a2
             .unwrap_or_revert_with(ApiError::Transfer);
     }
 }