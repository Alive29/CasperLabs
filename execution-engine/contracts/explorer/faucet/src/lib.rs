#![no_std]

use contract::{
    contract_api::{runtime, storage, system},
    unwrap_or_revert::UnwrapOrRevert,
};
use types::{account::AccountHash, ApiError, U512};

const ARG_TARGET: &str = "target";
const ARG_AMOUNT: &str = "amount";

#[repr(u32)]
enum CustomError {
    AlreadyFunded = 1,
}

/// Executes token transfer to supplied account hash.
/// Revert status codes:
/// 1 - requested transfer to already funded account hash.
#[no_mangle]
pub fn delegate() {
<<<<<<< HEAD
    let account_hash: AccountHash = runtime::get_arg(0)
        .unwrap_or_revert_with(ApiError::MissingArgument)
        .unwrap_or_revert_with(ApiError::InvalidArgument);
=======
    let public_key: PublicKey = runtime::get_named_arg(ARG_TARGET);
>>>>>>> 5327d1a2

    let amount: U512 = runtime::get_named_arg(ARG_AMOUNT);

    // Maybe we will decide to allow multiple funds up until some maximum value.
    let already_funded = storage::read_local::<AccountHash, U512>(&account_hash)
        .unwrap_or_default()
        .is_some();

    if already_funded {
        runtime::revert(ApiError::User(CustomError::AlreadyFunded as u16));
    } else {
        system::transfer_to_account(account_hash, amount).unwrap_or_revert();
        // Transfer successful; Store the fact of funding in the local state.
        storage::write_local(account_hash, amount);
    }
}<|MERGE_RESOLUTION|>--- conflicted
+++ resolved
@@ -19,13 +19,7 @@
 /// 1 - requested transfer to already funded account hash.
 #[no_mangle]
 pub fn delegate() {
-<<<<<<< HEAD
-    let account_hash: AccountHash = runtime::get_arg(0)
-        .unwrap_or_revert_with(ApiError::MissingArgument)
-        .unwrap_or_revert_with(ApiError::InvalidArgument);
-=======
-    let public_key: PublicKey = runtime::get_named_arg(ARG_TARGET);
->>>>>>> 5327d1a2
+    let account_hash: AccountHash = runtime::get_named_arg(ARG_TARGET);
 
     let amount: U512 = runtime::get_named_arg(ARG_AMOUNT);
 
