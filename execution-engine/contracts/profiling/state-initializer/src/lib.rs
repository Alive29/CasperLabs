//! Transfers the requested amount of motes to the first account and zero motes to the second
//! account.
#![no_std]

extern crate contract_ffi;

use contract_ffi::contract_api::{self, Error as ApiError, TransferResult};
use contract_ffi::value::account::PublicKey;
use contract_ffi::value::U512;

enum Arg {
    Account1PublicKey = 0,
    Account1Amount = 1,
    Account2PublicKey = 2,
}

#[repr(u16)]
enum Error {
<<<<<<< HEAD
    AccountAlreadyExists = 0,
=======
    AccountAlreadyExists = 1,
    Transfer = 2,
    MissingArgument = 100,
    InvalidArgument = 101,
>>>>>>> 11eb35a3
}

fn create_account_with_amount(account: PublicKey, amount: U512) {
    match contract_api::transfer_to_account(account, amount) {
        TransferResult::TransferredToNewAccount => (),
        TransferResult::TransferredToExistingAccount => {
            contract_api::revert(ApiError::User(Error::AccountAlreadyExists as u16).into())
        }
<<<<<<< HEAD
        TransferResult::TransferError => contract_api::revert(ApiError::Transfer.into()),
=======
        TransferResult::TransferError => contract_api::revert(Error::Transfer as u32),
>>>>>>> 11eb35a3
    }
}

#[no_mangle]
pub extern "C" fn call() {
    let public_key1: PublicKey = match contract_api::get_arg(Arg::Account1PublicKey as u32) {
        Some(Ok(data)) => data,
        Some(Err(_)) => contract_api::revert(Error::InvalidArgument as u32),
        None => contract_api::revert(Error::MissingArgument as u32),
    };
    let amount: U512 = match contract_api::get_arg(Arg::Account1Amount as u32) {
        Some(Ok(data)) => data,
        Some(Err(_)) => contract_api::revert(Error::InvalidArgument as u32),
        None => contract_api::revert(Error::MissingArgument as u32),
    };
    create_account_with_amount(public_key1, amount);

    let public_key2: PublicKey = match contract_api::get_arg(Arg::Account2PublicKey as u32) {
        Some(Ok(data)) => data,
        Some(Err(_)) => contract_api::revert(Error::InvalidArgument as u32),
        None => contract_api::revert(Error::MissingArgument as u32),
    };
    create_account_with_amount(public_key2, U512::zero());
}<|MERGE_RESOLUTION|>--- conflicted
+++ resolved
@@ -16,14 +16,7 @@
 
 #[repr(u16)]
 enum Error {
-<<<<<<< HEAD
     AccountAlreadyExists = 0,
-=======
-    AccountAlreadyExists = 1,
-    Transfer = 2,
-    MissingArgument = 100,
-    InvalidArgument = 101,
->>>>>>> 11eb35a3
 }
 
 fn create_account_with_amount(account: PublicKey, amount: U512) {
@@ -32,11 +25,7 @@
         TransferResult::TransferredToExistingAccount => {
             contract_api::revert(ApiError::User(Error::AccountAlreadyExists as u16).into())
         }
-<<<<<<< HEAD
         TransferResult::TransferError => contract_api::revert(ApiError::Transfer.into()),
-=======
-        TransferResult::TransferError => contract_api::revert(Error::Transfer as u32),
->>>>>>> 11eb35a3
     }
 }
 
@@ -44,20 +33,20 @@
 pub extern "C" fn call() {
     let public_key1: PublicKey = match contract_api::get_arg(Arg::Account1PublicKey as u32) {
         Some(Ok(data)) => data,
-        Some(Err(_)) => contract_api::revert(Error::InvalidArgument as u32),
-        None => contract_api::revert(Error::MissingArgument as u32),
+        Some(Err(_)) => contract_api::revert(ApiError::InvalidArgument.into()),
+        None => contract_api::revert(ApiError::MissingArgument.into()),
     };
     let amount: U512 = match contract_api::get_arg(Arg::Account1Amount as u32) {
         Some(Ok(data)) => data,
-        Some(Err(_)) => contract_api::revert(Error::InvalidArgument as u32),
-        None => contract_api::revert(Error::MissingArgument as u32),
+        Some(Err(_)) => contract_api::revert(ApiError::InvalidArgument.into()),
+        None => contract_api::revert(ApiError::MissingArgument.into()),
     };
     create_account_with_amount(public_key1, amount);
 
     let public_key2: PublicKey = match contract_api::get_arg(Arg::Account2PublicKey as u32) {
         Some(Ok(data)) => data,
-        Some(Err(_)) => contract_api::revert(Error::InvalidArgument as u32),
-        None => contract_api::revert(Error::MissingArgument as u32),
+        Some(Err(_)) => contract_api::revert(ApiError::InvalidArgument.into()),
+        None => contract_api::revert(ApiError::MissingArgument.into()),
     };
     create_account_with_amount(public_key2, U512::zero());
 }