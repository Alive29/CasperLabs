use std::{cell::RefCell, collections::BTreeSet, convert::TryInto, rc::Rc};

use engine_core::{
    engine_state::{
        executable_deploy_item::ExecutableDeployItem, execution_effect::ExecutionEffect,
        EngineConfig, EngineState,
    },
    execution::{self, AddressGenerator},
    runtime::{self, Runtime},
    runtime_context::RuntimeContext,
};
use engine_grpc_server::engine_server::ipc_grpc::ExecutionEngineService;
use engine_shared::{gas::Gas, newtypes::CorrelationId};
use engine_storage::{global_state::StateProvider, protocol_data::ProtocolData};
use engine_wasm_prep::Preprocessor;
use types::{
<<<<<<< HEAD
    account::AccountHash, bytesrepr::FromBytes, BlockTime, CLTyped, CLValue, Key, Phase,
    ProtocolVersion, URef, U512,
=======
    account::PublicKey, bytesrepr::FromBytes, BlockTime, CLTyped, EntryPointType, Key, Phase,
    ProtocolVersion, RuntimeArgs, URef, U512,
>>>>>>> 5327d1a2
};

use crate::internal::{utils, WasmTestBuilder, DEFAULT_WASM_COSTS};

/// This function allows executing the contract stored in the given `wasm_file`, while capturing the
/// output. It is essentially the same functionality as `Executor::exec`, but the return value of
/// the contract is returned along with the effects. The purpose of this function is to test
/// installer contracts used in the new genesis process.
#[allow(clippy::too_many_arguments)]
pub fn exec<S, T>(
    config: EngineConfig,
    builder: &mut WasmTestBuilder<S>,
    address: AccountHash,
    wasm_file: &str,
    block_time: u64,
    deploy_hash: [u8; 32],
    entry_point_name: &str,
    args: RuntimeArgs,
    extra_urefs: Vec<URef>,
) -> Option<(T, Vec<URef>, ExecutionEffect)>
where
    S: StateProvider,
    S::Error: Into<execution::Error>,
    EngineState<S>: ExecutionEngineService,
    T: FromBytes + CLTyped,
{
    let prestate = builder
        .get_post_state_hash()
        .as_slice()
        .try_into()
        .expect("should be able to make Blake2bHash from post-state hash");
    let tracking_copy = Rc::new(RefCell::new(
        builder
            .get_engine_state()
            .tracking_copy(prestate)
            .unwrap()
            .expect("should be able to checkout tracking copy"),
    ));

    let phase = Phase::Session;
    let address_generator = {
        let address_generator = AddressGenerator::new(&deploy_hash, phase);
        Rc::new(RefCell::new(address_generator))
    };
    let gas_counter = Gas::default();
    let fn_store_id = {
        let fn_store_id = AddressGenerator::new(&deploy_hash, phase);
        Rc::new(RefCell::new(fn_store_id))
    };
    let gas_limit = Gas::new(U512::from(std::u64::MAX));
    let protocol_version = ProtocolVersion::V1_0_0;
    let correlation_id = CorrelationId::new();
    let base_key = Key::Account(address);

    let account = builder.get_account(address).expect("should find account");

    let mut named_keys = account.named_keys().clone();

    let access_rights = {
        let mut ret = runtime::extract_access_rights_from_keys(named_keys.values().cloned());
        let extras = runtime::extract_access_rights_from_urefs(extra_urefs.into_iter());
        ret.extend(extras.into_iter());
        ret
    };

    let protocol_data = {
        let mint = builder.get_mint_contract_hash();
        let pos = builder.get_mint_contract_hash();
        let standard_payment = builder.get_standard_payment_contract_hash();
        ProtocolData::new(*DEFAULT_WASM_COSTS, mint, pos, standard_payment)
    };

    let context = RuntimeContext::new(
        Rc::clone(&tracking_copy),
        EntryPointType::Session, // Is it always?
        &mut named_keys,
        access_rights,
        args,
        BTreeSet::new(),
        &account,
        base_key,
        BlockTime::new(block_time),
        deploy_hash,
        gas_limit,
        gas_counter,
        fn_store_id,
        address_generator,
        protocol_version,
        correlation_id,
        phase,
        protocol_data,
    );

    let wasm_bytes = utils::read_wasm_file_bytes(wasm_file);
    let deploy_item = ExecutableDeployItem::ModuleBytes {
        module_bytes: wasm_bytes,
        args: Vec::new(),
    };

    let wasm_costs = *DEFAULT_WASM_COSTS;

    let preprocessor = Preprocessor::new(wasm_costs);
    let parity_module = builder
        .get_engine_state()
        .get_module(
            tracking_copy,
            &deploy_item,
            &account,
            correlation_id,
            &preprocessor,
            &protocol_version,
        )
        .expect("should get wasm module");

    let (instance, memory) =
        runtime::instance_and_memory(parity_module.clone().take_module(), protocol_version)
            .expect("should be able to make wasm instance from module");

    let mut runtime = Runtime::new(
        config,
        Default::default(),
        memory,
        parity_module.take_module(),
        context,
    );

    match instance.invoke_export(entry_point_name, &[], &mut runtime) {
        Ok(_) => None,
        Err(e) => {
            if let Some(host_error) = e.as_host_error() {
                // `ret` Trap is a success; downcast and attempt to extract result
                let downcasted_error = host_error.downcast_ref::<execution::Error>().unwrap();
                match downcasted_error {
                    execution::Error::Ret(ref ret_urefs) => {
                        let effect = runtime.context().effect();
                        let urefs = ret_urefs.clone();

                        let value: T = runtime
                            .take_host_buffer()
                            .expect("should have return value in the host_buffer")
                            .into_t()
                            .expect("should deserialize return value");

                        Some((value, urefs, effect))
                    }

                    _ => None,
                }
            } else {
                None
            }
        }
    }
}<|MERGE_RESOLUTION|>--- conflicted
+++ resolved
@@ -14,13 +14,8 @@
 use engine_storage::{global_state::StateProvider, protocol_data::ProtocolData};
 use engine_wasm_prep::Preprocessor;
 use types::{
-<<<<<<< HEAD
-    account::AccountHash, bytesrepr::FromBytes, BlockTime, CLTyped, CLValue, Key, Phase,
-    ProtocolVersion, URef, U512,
-=======
-    account::PublicKey, bytesrepr::FromBytes, BlockTime, CLTyped, EntryPointType, Key, Phase,
+    account::AccountHash, bytesrepr::FromBytes, BlockTime, CLTyped, EntryPointType, Key, Phase,
     ProtocolVersion, RuntimeArgs, URef, U512,
->>>>>>> 5327d1a2
 };
 
 use crate::internal::{utils, WasmTestBuilder, DEFAULT_WASM_COSTS};
