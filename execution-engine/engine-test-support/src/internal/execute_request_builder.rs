--- conflicted
+++ resolved
@@ -3,14 +3,10 @@
 use rand::Rng;
 
 use engine_core::engine_state::{deploy_item::DeployItem, execute_request::ExecuteRequest};
-<<<<<<< HEAD
-use types::{account::AccountHash, ProtocolVersion};
-=======
 use types::{
-    account::PublicKey, contracts::ContractVersion, runtime_args, ContractHash, ProtocolVersion,
+    account::AccountHash, contracts::ContractVersion, runtime_args, ContractHash, ProtocolVersion,
     RuntimeArgs,
 };
->>>>>>> 5327d1a2
 
 use crate::internal::{DeployItemBuilder, DEFAULT_BLOCK_TIME, DEFAULT_PAYMENT};
 
@@ -54,30 +50,17 @@
         self.execute_request
     }
 
-<<<<<<< HEAD
-    pub fn standard(
-        account_hash: AccountHash,
-        session_file: &str,
-        session_args: impl ArgsParser,
-    ) -> Self {
-=======
-    pub fn standard(public_key: PublicKey, session_file: &str, session_args: RuntimeArgs) -> Self {
->>>>>>> 5327d1a2
+    pub fn standard(account_hash: AccountHash, session_file: &str, session_args: RuntimeArgs) -> Self {
         let mut rng = rand::thread_rng();
         let deploy_hash: [u8; 32] = rng.gen();
 
         let deploy = DeployItemBuilder::new()
             .with_address(account_hash)
             .with_session_code(session_file, session_args)
-<<<<<<< HEAD
-            .with_empty_payment_bytes((*DEFAULT_PAYMENT,))
-            .with_authorization_keys(&[account_hash])
-=======
             .with_empty_payment_bytes(runtime_args! {
                 ARG_AMOUNT => *DEFAULT_PAYMENT
             })
-            .with_authorization_keys(&[public_key])
->>>>>>> 5327d1a2
+            .with_authorization_keys(&[account_hash])
             .with_deploy_hash(deploy_hash)
             .build();
 
@@ -85,12 +68,7 @@
     }
 
     pub fn contract_call_by_hash(
-<<<<<<< HEAD
         sender: AccountHash,
-        contract_hash: [u8; 32],
-        args: impl ArgsParser,
-=======
-        sender: PublicKey,
         contract_hash: ContractHash,
         entry_point: &str,
         args: RuntimeArgs,
@@ -111,12 +89,11 @@
 
     /// Calls a versioned contract from contract package hash key_name
     pub fn versioned_contract_call_by_hash_key_name(
-        sender: PublicKey,
+        sender: AccountHash,
         hash_key_name: &str,
         version: Option<ContractVersion>,
         entry_point_name: &str,
         args: RuntimeArgs,
->>>>>>> 5327d1a2
     ) -> Self {
         let mut rng = rand::thread_rng();
         let deploy_hash: [u8; 32] = rng.gen();
