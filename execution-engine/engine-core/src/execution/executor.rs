--- conflicted
+++ resolved
@@ -9,14 +9,8 @@
 };
 use engine_storage::{global_state::StateReader, protocol_data::ProtocolData};
 use types::{
-<<<<<<< HEAD
-    account::AccountHash,
-    bytesrepr::{self, FromBytes},
-    BlockTime, CLTyped, CLValue, Key, Phase, ProtocolVersion,
-=======
-    account::PublicKey, bytesrepr::FromBytes, contracts::NamedKeys, BlockTime, CLTyped, CLValue,
+    account::AccountHash, bytesrepr::FromBytes, contracts::NamedKeys, BlockTime, CLTyped, CLValue,
     ContractPackage, EntryPoint, EntryPointType, Key, Phase, ProtocolVersion, RuntimeArgs,
->>>>>>> 5327d1a2
 };
 
 use crate::{
@@ -92,12 +86,8 @@
         args: RuntimeArgs,
         base_key: Key,
         account: &Account,
-<<<<<<< HEAD
-        authorized_keys: BTreeSet<AccountHash>,
-=======
         mut named_keys: NamedKeys,
-        authorization_keys: BTreeSet<PublicKey>,
->>>>>>> 5327d1a2
+        authorization_keys: BTreeSet<AccountHash>,
         blocktime: BlockTime,
         deploy_hash: [u8; 32],
         gas_limit: Gas,
@@ -452,18 +442,10 @@
     pub fn exec_wasm_direct<R, T>(
         &self,
         module: Module,
-<<<<<<< HEAD
-        args: Vec<u8>,
-        keys: &mut BTreeMap<String, Key>,
-        base_key: Key,
-        account: &Account,
-        authorization_keys: BTreeSet<AccountHash>,
-=======
         entry_point_name: &str,
         args: RuntimeArgs,
         account: &mut Account,
-        authorization_keys: BTreeSet<PublicKey>,
->>>>>>> 5327d1a2
+        authorization_keys: BTreeSet<AccountHash>,
         blocktime: BlockTime,
         deploy_hash: [u8; 32],
         gas_limit: Gas,
@@ -482,7 +464,7 @@
         T: FromBytes + CLTyped,
     {
         let mut named_keys: NamedKeys = account.named_keys().clone();
-        let base_key = account.public_key().into();
+        let base_key = account.account_hash().into();
 
         let (instance, mut runtime) = self.create_runtime(
             module,
