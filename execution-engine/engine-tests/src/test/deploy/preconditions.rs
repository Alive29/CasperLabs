use assert_matches::assert_matches;

use engine_core::engine_state::Error;
use engine_test_support::{
    internal::{
        utils, DeployItemBuilder, ExecuteRequestBuilder, InMemoryWasmTestBuilder,
        DEFAULT_RUN_GENESIS_REQUEST,
    },
    DEFAULT_ACCOUNT_ADDR,
};
<<<<<<< HEAD
use types::{account::AccountHash, U512};

const ACCOUNT_1_ADDR: AccountHash = AccountHash::new([42u8; 32]);
=======
use types::{account::PublicKey, runtime_args, RuntimeArgs, U512};

const ACCOUNT_1_ADDR: PublicKey = PublicKey::ed25519_from([42u8; 32]);
const ARG_AMOUNT: &str = "amount";
>>>>>>> 5327d1a2

#[ignore]
#[test]
fn should_raise_precondition_authorization_failure_invalid_account() {
    let account_1_account_hash = ACCOUNT_1_ADDR;
    let nonexistent_account_addr = AccountHash::new([99u8; 32]);
    let payment_purse_amount = 10_000_000;
    let transferred_amount = 1;

    let exec_request = {
        let deploy = DeployItemBuilder::new()
            .with_address(DEFAULT_ACCOUNT_ADDR)
            .with_deploy_hash([1; 32])
            .with_session_code(
                "transfer_purse_to_account.wasm",
<<<<<<< HEAD
                (account_1_account_hash, U512::from(transferred_amount)),
=======
                runtime_args! { "target" =>account_1_public_key, "amount" => U512::from(transferred_amount) },
>>>>>>> 5327d1a2
            )
            .with_address(nonexistent_account_addr)
            .with_empty_payment_bytes(runtime_args! { ARG_AMOUNT => U512::from(payment_purse_amount) })
            .with_authorization_keys(&[nonexistent_account_addr])
            .build();

        ExecuteRequestBuilder::new().push_deploy(deploy).build()
    };

    let transfer_result = InMemoryWasmTestBuilder::default()
        .run_genesis(&DEFAULT_RUN_GENESIS_REQUEST)
        .exec(exec_request)
        .finish();

    let response = transfer_result
        .builder()
        .get_exec_response(0)
        .expect("there should be a response");

    let precondition_failure = utils::get_precondition_failure(response);
    assert_matches!(precondition_failure, Error::Authorization);
}

#[ignore]
#[test]
fn should_raise_precondition_authorization_failure_empty_authorized_keys() {
    let empty_keys: [AccountHash; 0] = [];
    let exec_request = {
        let deploy = DeployItemBuilder::new()
            .with_address(DEFAULT_ACCOUNT_ADDR)
            .with_session_code("do_nothing.wasm", RuntimeArgs::default())
            .with_empty_payment_bytes(RuntimeArgs::default())
            .with_deploy_hash([1; 32])
            // empty authorization keys to force error
            .with_authorization_keys(&empty_keys)
            .build();

        ExecuteRequestBuilder::new().push_deploy(deploy).build()
    };

    let transfer_result = InMemoryWasmTestBuilder::default()
        .run_genesis(&DEFAULT_RUN_GENESIS_REQUEST)
        .exec(exec_request)
        .finish();

    let response = transfer_result
        .builder()
        .get_exec_response(0)
        .expect("there should be a response");

    let precondition_failure = utils::get_precondition_failure(response);
    assert_matches!(precondition_failure, Error::Authorization);
}

#[ignore]
#[test]
fn should_raise_precondition_authorization_failure_invalid_authorized_keys() {
    let account_1_account_hash = ACCOUNT_1_ADDR;
    let nonexistent_account_addr = AccountHash::new([99u8; 32]);
    let payment_purse_amount = 10_000_000;
    let transferred_amount = 1;

    let exec_request = {
        let deploy = DeployItemBuilder::new()
            .with_address(DEFAULT_ACCOUNT_ADDR)
            .with_deploy_hash([1; 32])
            .with_session_code(
                "transfer_purse_to_account.wasm",
<<<<<<< HEAD
                (account_1_account_hash, U512::from(transferred_amount)),
=======
                runtime_args! { "target" =>account_1_public_key, "amount" => U512::from(transferred_amount) },
>>>>>>> 5327d1a2
            )
            .with_empty_payment_bytes(runtime_args! { ARG_AMOUNT => U512::from(payment_purse_amount) })
            // invalid authorization key to force error
            .with_authorization_keys(&[nonexistent_account_addr])
            .build();

        ExecuteRequestBuilder::new().push_deploy(deploy).build()
    };

    let transfer_result = InMemoryWasmTestBuilder::default()
        .run_genesis(&DEFAULT_RUN_GENESIS_REQUEST)
        .exec(exec_request)
        .finish();

    let response = transfer_result
        .builder()
        .get_exec_response(0)
        .expect("there should be a response");

    let precondition_failure = utils::get_precondition_failure(response);
    assert_matches!(precondition_failure, Error::Authorization);
}<|MERGE_RESOLUTION|>--- conflicted
+++ resolved
@@ -8,16 +8,10 @@
     },
     DEFAULT_ACCOUNT_ADDR,
 };
-<<<<<<< HEAD
-use types::{account::AccountHash, U512};
+use types::{account::AccountHash, runtime_args, RuntimeArgs, U512};
 
 const ACCOUNT_1_ADDR: AccountHash = AccountHash::new([42u8; 32]);
-=======
-use types::{account::PublicKey, runtime_args, RuntimeArgs, U512};
-
-const ACCOUNT_1_ADDR: PublicKey = PublicKey::ed25519_from([42u8; 32]);
 const ARG_AMOUNT: &str = "amount";
->>>>>>> 5327d1a2
 
 #[ignore]
 #[test]
@@ -33,11 +27,7 @@
             .with_deploy_hash([1; 32])
             .with_session_code(
                 "transfer_purse_to_account.wasm",
-<<<<<<< HEAD
-                (account_1_account_hash, U512::from(transferred_amount)),
-=======
-                runtime_args! { "target" =>account_1_public_key, "amount" => U512::from(transferred_amount) },
->>>>>>> 5327d1a2
+                runtime_args! { "target" =>account_1_account_hash, "amount" => U512::from(transferred_amount) },
             )
             .with_address(nonexistent_account_addr)
             .with_empty_payment_bytes(runtime_args! { ARG_AMOUNT => U512::from(payment_purse_amount) })
@@ -106,11 +96,7 @@
             .with_deploy_hash([1; 32])
             .with_session_code(
                 "transfer_purse_to_account.wasm",
-<<<<<<< HEAD
-                (account_1_account_hash, U512::from(transferred_amount)),
-=======
-                runtime_args! { "target" =>account_1_public_key, "amount" => U512::from(transferred_amount) },
->>>>>>> 5327d1a2
+                runtime_args! { "target" =>account_1_account_hash, "amount" => U512::from(transferred_amount) },
             )
             .with_empty_payment_bytes(runtime_args! { ARG_AMOUNT => U512::from(payment_purse_amount) })
             // invalid authorization key to force error
