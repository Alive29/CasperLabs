--- conflicted
+++ resolved
@@ -1,103 +1,19 @@
 use std::collections::HashMap;
 
 use contract_ffi::value::account::PublicKey;
-<<<<<<< HEAD
 use contract_ffi::value::U512;
 use engine_core::engine_state::MAX_PAYMENT;
 use engine_core::engine_state::{EngineConfig, EngineState};
 use engine_grpc_server::engine_server::ipc_grpc::ExecutionEngineService;
 use engine_storage::global_state::in_memory::InMemoryGlobalState;
 
-use crate::support::test_support::{DEFAULT_BLOCK_TIME, STANDARD_PAYMENT_CONTRACT};
-=======
-
 use crate::support::test_support::{WasmTestBuilder, DEFAULT_BLOCK_TIME};
->>>>>>> 0f4aff5f
 
 const GENESIS_ADDR: [u8; 32] = [0u8; 32];
 
 #[ignore]
 #[test]
 fn should_execute_contracts_which_provide_extra_urefs() {
-<<<<<<< HEAD
-    let engine_config = EngineConfig::new().set_use_payment_code(true);
-    let global_state = InMemoryGlobalState::empty().unwrap();
-    let engine_state = EngineState::new(global_state, engine_config);
-
-    // run genesis
-
-    let (genesis_request, _) =
-        crate::support::test_support::create_genesis_request(GENESIS_ADDR, HashMap::new());
-
-    let genesis_response = engine_state
-        .run_genesis(RequestOptions::new(), genesis_request)
-        .wait_drop_metadata()
-        .unwrap();
-
-    let genesis_hash = genesis_response.get_success().get_poststate_hash();
-
-    // exec 1
-
-    let exec_request = crate::support::test_support::create_exec_request(
-        GENESIS_ADDR,
-        STANDARD_PAYMENT_CONTRACT,
-        (U512::from(MAX_PAYMENT),),
-        "ee_401_regression.wasm",
-        (),
-        genesis_hash,
-        DEFAULT_BLOCK_TIME,
-        1,
-        vec![PublicKey::new(GENESIS_ADDR)],
-    );
-
-    let exec_response = engine_state
-        .exec(RequestOptions::new(), exec_request)
-        .wait_drop_metadata()
-        .unwrap();
-
-    let exec_transforms = &crate::support::test_support::get_exec_transforms(&exec_response)[0];
-
-    // commit 1
-
-    let commit_request =
-        crate::support::test_support::create_commit_request(genesis_hash, &exec_transforms);
-
-    let commit_response = engine_state
-        .commit(RequestOptions::new(), commit_request)
-        .wait_drop_metadata()
-        .unwrap();
-
-    let commit_hash = commit_response.get_success().get_poststate_hash();
-
-    // exec 2
-
-    let exec_request = crate::support::test_support::create_exec_request(
-        GENESIS_ADDR,
-        STANDARD_PAYMENT_CONTRACT,
-        (U512::from(MAX_PAYMENT),),
-        "ee_401_regression_call.wasm",
-        (),
-        commit_hash,
-        DEFAULT_BLOCK_TIME,
-        1,
-        vec![PublicKey::new(GENESIS_ADDR)],
-    );
-
-    let exec_response = engine_state
-        .exec(RequestOptions::new(), exec_request)
-        .wait_drop_metadata()
-        .unwrap();
-
-    let deploy_failed = exec_response
-        .get_success()
-        .get_deploy_results()
-        .get(0)
-        .expect("should have deploy result")
-        .get_execution_result()
-        .has_error();
-
-    assert!(!deploy_failed, "expected success");
-=======
     let _result = WasmTestBuilder::default()
         .run_genesis(GENESIS_ADDR, HashMap::new())
         .exec(
@@ -110,13 +26,14 @@
         .commit()
         .exec_with_args(
             GENESIS_ADDR,
+            STANDARD_PAYMENT_CONTRACT,
+            (U512::from(MAX_PAYMENT),),
             "ee_401_regression_call.wasm",
+            (PublicKey::new(GENESIS_ADDR),),
             DEFAULT_BLOCK_TIME,
             [2u8; 32],
-            (PublicKey::new(GENESIS_ADDR),),
         )
         .expect_success()
         .commit()
         .finish();
->>>>>>> 0f4aff5f
 }