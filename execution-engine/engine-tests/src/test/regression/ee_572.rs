use std::collections::HashMap;

use contract_ffi::key::Key;
use contract_ffi::value::account::PublicKey;
use contract_ffi::value::{Value, U512};
use engine_core::engine_state::MAX_PAYMENT;

use crate::support::test_support::{
    WasmTestBuilder, DEFAULT_BLOCK_TIME, STANDARD_PAYMENT_CONTRACT,
};

const CREATE: &str = "create";

const GENESIS_ADDR: [u8; 32] = [0u8; 32];
const ACCOUNT_1_ADDR: [u8; 32] = [1u8; 32];
const ACCOUNT_2_ADDR: [u8; 32] = [2u8; 32];
const INITIAL_AMOUNT: u32 = 100_500_000;

const CONTRACT_TRANSFER: &str = "transfer_purse_to_account.wasm";
const CONTRACT_CREATE: &str = "ee_572_regression_create.wasm";
const CONTRACT_ESCALATE: &str = "ee_572_regression_escalate.wasm";

#[ignore]
#[test]
fn should_run_ee_572_regression() {
    let account_amount = U512::from(INITIAL_AMOUNT);
    let account_1 = PublicKey::new(ACCOUNT_1_ADDR);
    let account_2 = PublicKey::new(ACCOUNT_2_ADDR);
    let account_1_creation_args = (account_1, account_amount);
    let account_2_creation_args = (account_2, account_amount);

    // This test runs a contract that's after every call extends the same key with
    // more data
    let mut builder = WasmTestBuilder::default();

    // Create Accounts
    builder
        .run_genesis(GENESIS_ADDR, HashMap::new())
        .exec_with_args(
            GENESIS_ADDR,
            STANDARD_PAYMENT_CONTRACT,
            (U512::from(MAX_PAYMENT),),
            CONTRACT_TRANSFER,
            account_1_creation_args,
            DEFAULT_BLOCK_TIME,
<<<<<<< HEAD
            1,
=======
            [1u8; 32],
            account_1_creation_args,
>>>>>>> 0f4aff5f
        )
        .expect_success()
        .commit()
        .exec_with_args(
            GENESIS_ADDR,
            STANDARD_PAYMENT_CONTRACT,
            (U512::from(MAX_PAYMENT),),
            CONTRACT_TRANSFER,
            account_2_creation_args,
            DEFAULT_BLOCK_TIME,
<<<<<<< HEAD
            2,
=======
            [2u8; 32],
            account_2_creation_args,
>>>>>>> 0f4aff5f
        )
        .expect_success()
        .commit();

    // Store the creation contract
    builder
        .exec(
            ACCOUNT_1_ADDR,
            CONTRACT_CREATE,
            DEFAULT_BLOCK_TIME,
            [3u8; 32],
        )
        .expect_success()
        .commit();

    let contract: Key = {
        let account = match builder.query(None, Key::Account(ACCOUNT_1_ADDR), &[]) {
            Some(Value::Account(account)) => account,
            _ => panic!("Could not find account at: {:?}", ACCOUNT_1_ADDR),
        };
        *account
            .urefs_lookup()
            .get(CREATE)
            .expect("Could not find contract pointer")
    };

    // Attempt to forge a new URef with escalated privileges
    let response = builder
        .exec_with_args(
            ACCOUNT_2_ADDR,
            STANDARD_PAYMENT_CONTRACT,
            (U512::from(MAX_PAYMENT),),
            CONTRACT_ESCALATE,
            (contract,),
            DEFAULT_BLOCK_TIME,
<<<<<<< HEAD
            1,
=======
            [4u8; 32],
            (contract,),
>>>>>>> 0f4aff5f
        )
        .get_exec_response(3)
        .expect("should have a response")
        .to_owned();

    let error_message = {
        let execution_result = crate::support::test_support::get_success_result(&response);
        crate::support::test_support::get_error_message(execution_result)
    };

    assert!(error_message.contains("ForgedReference"));
}<|MERGE_RESOLUTION|>--- conflicted
+++ resolved
@@ -43,12 +43,7 @@
             CONTRACT_TRANSFER,
             account_1_creation_args,
             DEFAULT_BLOCK_TIME,
-<<<<<<< HEAD
-            1,
-=======
             [1u8; 32],
-            account_1_creation_args,
->>>>>>> 0f4aff5f
         )
         .expect_success()
         .commit()
@@ -59,12 +54,7 @@
             CONTRACT_TRANSFER,
             account_2_creation_args,
             DEFAULT_BLOCK_TIME,
-<<<<<<< HEAD
-            2,
-=======
             [2u8; 32],
-            account_2_creation_args,
->>>>>>> 0f4aff5f
         )
         .expect_success()
         .commit();
@@ -100,12 +90,7 @@
             CONTRACT_ESCALATE,
             (contract,),
             DEFAULT_BLOCK_TIME,
-<<<<<<< HEAD
-            1,
-=======
             [4u8; 32],
-            (contract,),
->>>>>>> 0f4aff5f
         )
         .get_exec_response(3)
         .expect("should have a response")
