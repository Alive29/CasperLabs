--- conflicted
+++ resolved
@@ -22,12 +22,7 @@
             "key_management_thresholds.wasm",
             (String::from("init"),),
             DEFAULT_BLOCK_TIME,
-<<<<<<< HEAD
-            1,
-=======
             [1u8; 32],
-            (String::from("init"),),
->>>>>>> 0f4aff5f
         )
         .expect_success()
         .commit()
@@ -36,15 +31,10 @@
             STANDARD_PAYMENT_CONTRACT,
             (U512::from(MAX_PAYMENT),),
             "key_management_thresholds.wasm",
-<<<<<<< HEAD
-=======
-            DEFAULT_BLOCK_TIME,
-            [2u8; 32],
->>>>>>> 0f4aff5f
             // This test verifies that any other error than PermissionDenied would revert
             (String::from("test-permission-denied"),),
             DEFAULT_BLOCK_TIME,
-            2,
+            [2u8; 32],
         )
         .expect_success()
         .commit();
@@ -62,12 +52,7 @@
             "key_management_thresholds.wasm",
             (String::from("init"),),
             DEFAULT_BLOCK_TIME,
-<<<<<<< HEAD
-            1,
-=======
             [1u8; 32],
-            (String::from("init"),),
->>>>>>> 0f4aff5f
         )
         .expect_success()
         .commit()
@@ -76,15 +61,10 @@
             STANDARD_PAYMENT_CONTRACT,
             (U512::from(MAX_PAYMENT),),
             "key_management_thresholds.wasm",
-<<<<<<< HEAD
-=======
-            DEFAULT_BLOCK_TIME,
-            [2u8; 32],
->>>>>>> 0f4aff5f
             // This test verifies that all key management operations succeed
             (String::from("test-key-mgmnt-succeed"),),
             DEFAULT_BLOCK_TIME,
-            2,
+            [2u8; 32],
             vec![
                 PublicKey::new(GENESIS_ADDR),
                 // Key [42; 32] is created in init stage
