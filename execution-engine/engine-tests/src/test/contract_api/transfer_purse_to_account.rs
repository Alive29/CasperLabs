use std::convert::TryFrom;

use lazy_static::lazy_static;

use engine_shared::{stored_value::StoredValue, transform::Transform};
use engine_test_support::{
    internal::{
        ExecuteRequestBuilder, InMemoryWasmTestBuilder, DEFAULT_PAYMENT,
        DEFAULT_RUN_GENESIS_REQUEST,
    },
    DEFAULT_ACCOUNT_ADDR, DEFAULT_ACCOUNT_INITIAL_BALANCE,
};
<<<<<<< HEAD
use types::{account::AccountHash, ApiError, CLValue, Key, TransferResult, TransferredTo, U512};
=======
use types::{
    account::PublicKey, runtime_args, ApiError, CLValue, Key, RuntimeArgs, TransferResult,
    TransferredTo, U512,
};
>>>>>>> 5327d1a2

const CONTRACT_TRANSFER_PURSE_TO_ACCOUNT: &str = "transfer_purse_to_account.wasm";
const ACCOUNT_1_ADDR: AccountHash = AccountHash::new([42u8; 32]);
lazy_static! {
    static ref ACCOUNT_1_INITIAL_FUND: U512 = *DEFAULT_PAYMENT + 42;
}

#[ignore]
#[test]
fn should_run_purse_to_account_transfer() {
    let account_1_account_hash = ACCOUNT_1_ADDR;
    let genesis_account_hash = DEFAULT_ACCOUNT_ADDR;
    let exec_request_1 = ExecuteRequestBuilder::standard(
        DEFAULT_ACCOUNT_ADDR,
        CONTRACT_TRANSFER_PURSE_TO_ACCOUNT,
<<<<<<< HEAD
        (account_1_account_hash, *ACCOUNT_1_INITIAL_FUND),
=======
        runtime_args! { "target" => account_1_public_key, "amount" => *ACCOUNT_1_INITIAL_FUND },
>>>>>>> 5327d1a2
    )
    .build();
    let exec_request_2 = ExecuteRequestBuilder::standard(
        account_1_account_hash,
        CONTRACT_TRANSFER_PURSE_TO_ACCOUNT,
<<<<<<< HEAD
        (genesis_account_hash, U512::from(1)),
=======
        runtime_args! { "target" =>genesis_public_key, "amount" => U512::from(1) },
>>>>>>> 5327d1a2
    )
    .build();
    let mut builder = InMemoryWasmTestBuilder::default();

    //
    // Exec 1 - New account [42; 32] is created
    //

    builder
        .run_genesis(&DEFAULT_RUN_GENESIS_REQUEST)
        .exec(exec_request_1)
        .expect_success()
        .commit();

    // Get transforms output for genesis account
    let default_account = builder
        .get_account(DEFAULT_ACCOUNT_ADDR)
        .expect("should get genesis account");

    // Obtain main purse's balance
    let final_balance_key = default_account.named_keys()["final_balance"].normalize();
    let final_balance = CLValue::try_from(
        builder
            .query(None, final_balance_key, &[])
            .expect("should have final balance"),
    )
    .expect("should be a CLValue")
    .into_t::<U512>()
    .expect("should be U512");
    assert_eq!(
        final_balance,
        U512::from(DEFAULT_ACCOUNT_INITIAL_BALANCE) - (*DEFAULT_PAYMENT * 2) - 42
    );

    // Get the `transfer_result` for a given account
    let transfer_result_key = default_account.named_keys()["transfer_result"].normalize();
    let transfer_result = CLValue::try_from(
        builder
            .query(None, transfer_result_key, &[])
            .expect("should have transfer result"),
    )
    .expect("should be a CLValue")
    .into_t::<String>()
    .expect("should be String");
    // Main assertion for the result of `transfer_from_purse_to_purse`
    assert_eq!(
        transfer_result,
        format!("{:?}", TransferResult::Ok(TransferredTo::NewAccount))
    );

    // Inspect AddKeys for that new account to find it's purse id
    let new_account = builder
        .get_account(ACCOUNT_1_ADDR)
        .expect("should have new account");

    let new_purse = new_account.main_purse();
    // This is the new lookup key that will be present in AddKeys for a mint
    // contract uref
    let new_purse_key = new_purse.remove_access_rights().as_string();

    // Obtain transforms for a mint account
    let mint_contract_hash = builder.get_mint_contract_hash();

    let mint_contract = builder
        .get_contract(mint_contract_hash)
        .expect("should have mint contract");

    assert!(mint_contract.named_keys().contains_key(&new_purse_key));

    // Find new account's purse uref
    let new_account_purse_uref = &mint_contract.named_keys()[&new_purse_key];
    let purse_secondary_balance = CLValue::try_from(
        builder
            .query(None, new_account_purse_uref.normalize(), &[])
            .expect("should have final balance"),
    )
    .expect("should be a CLValue")
    .into_t::<U512>()
    .expect("should be U512");
    assert_eq!(purse_secondary_balance, *ACCOUNT_1_INITIAL_FUND);

    // Exec 2 - Transfer from new account back to genesis to verify
    // TransferToExisting

    builder
        .exec(exec_request_2)
        .expect_success()
        .commit()
        .finish();

    let account_1 = builder
        .get_account(ACCOUNT_1_ADDR)
        .expect("should get account 1");

    // Obtain main purse's balance
    let final_balance_key = account_1.named_keys()["final_balance"].normalize();
    let final_balance = CLValue::try_from(
        builder
            .query(None, final_balance_key, &[])
            .expect("should have final balance"),
    )
    .expect("should be a CLValue")
    .into_t::<U512>()
    .expect("should be U512");
    assert_eq!(final_balance, U512::from(41));

    // Get the `transfer_result` for a given account
    let transfer_result_key = account_1.named_keys()["transfer_result"].normalize();
    let transfer_result = CLValue::try_from(
        builder
            .query(None, transfer_result_key, &[])
            .expect("should have transfer result"),
    )
    .expect("should be a CLValue")
    .into_t::<String>()
    .expect("should be String");
    // Main assertion for the result of `transfer_from_purse_to_purse`
    assert_eq!(
        transfer_result,
        format!("{:?}", TransferResult::Ok(TransferredTo::ExistingAccount))
    );

    // Get transforms output for genesis
    let transforms = builder.get_transforms();
    let transform = &transforms[1];
    let genesis_transforms = transform
        .get(&Key::Account(DEFAULT_ACCOUNT_ADDR))
        .expect("Unable to find transforms for a genesis account");

    // Genesis account is unchanged
    assert_eq!(genesis_transforms, &Transform::Identity);

    let genesis_transforms = builder.get_genesis_transforms();

    let balance_uref = genesis_transforms
        .iter()
        .find_map(|(k, t)| match (k, t) {
            (uref @ Key::URef(_), Transform::Write(StoredValue::CLValue(cl_value))) =>
            // 100_000_000_000i64 is the initial balance of genesis
            {
                if cl_value.to_owned().into_t::<U512>().unwrap_or_default()
                    == U512::from(100_000_000_000i64)
                {
                    Some(*uref)
                } else {
                    None
                }
            }
            _ => None,
        })
        .expect("Could not find genesis account balance uref");

    let updated_balance = &transform[&balance_uref.normalize()];
    assert_eq!(updated_balance, &Transform::AddUInt512(U512::from(1)));
}

#[ignore]
#[test]
fn should_fail_when_sending_too_much_from_purse_to_account() {
    let account_1_key = ACCOUNT_1_ADDR;

    let exec_request_1 = ExecuteRequestBuilder::standard(
        DEFAULT_ACCOUNT_ADDR,
        CONTRACT_TRANSFER_PURSE_TO_ACCOUNT,
        runtime_args! { "target" => account_1_key, "amount" => U512::max_value() },
    )
    .build();

    let mut builder = InMemoryWasmTestBuilder::default();

    builder
        .run_genesis(&DEFAULT_RUN_GENESIS_REQUEST)
        .exec(exec_request_1)
        .expect_success()
        .commit()
        .finish();

    // Get transforms output for genesis account
    let default_account = builder
        .get_account(DEFAULT_ACCOUNT_ADDR)
        .expect("should get genesis account");

    // Obtain main purse's balance
    let final_balance_key = default_account.named_keys()["final_balance"].normalize();
    let final_balance = CLValue::try_from(
        builder
            .query(None, final_balance_key, &[])
            .expect("should have final balance"),
    )
    .expect("should be a CLValue")
    .into_t::<U512>()
    .expect("should be U512");
    // When trying to send too much coins the balance is left unchanged
    assert_eq!(
        final_balance,
        U512::from(100_000_000_000u64) - *DEFAULT_PAYMENT,
        "final balance incorrect"
    );

    // Get the `transfer_result` for a given account
    let transfer_result_key = default_account.named_keys()["transfer_result"].normalize();
    let transfer_result = CLValue::try_from(
        builder
            .query(None, transfer_result_key, &[])
            .expect("should have transfer result"),
    )
    .expect("should be a CLValue")
    .into_t::<String>()
    .expect("should be String");

    // Main assertion for the result of `transfer_from_purse_to_purse`
    assert_eq!(
        transfer_result,
        format!("{:?}", Result::<(), _>::Err(ApiError::Transfer)),
        "Transfer Error incorrect"
    );
}<|MERGE_RESOLUTION|>--- conflicted
+++ resolved
@@ -10,14 +10,7 @@
     },
     DEFAULT_ACCOUNT_ADDR, DEFAULT_ACCOUNT_INITIAL_BALANCE,
 };
-<<<<<<< HEAD
-use types::{account::AccountHash, ApiError, CLValue, Key, TransferResult, TransferredTo, U512};
-=======
-use types::{
-    account::PublicKey, runtime_args, ApiError, CLValue, Key, RuntimeArgs, TransferResult,
-    TransferredTo, U512,
-};
->>>>>>> 5327d1a2
+use types::{account::AccountHash, runtime_args, ApiError, CLValue, Key, RuntimeArgs, TransferResult, TransferredTo, U512};
 
 const CONTRACT_TRANSFER_PURSE_TO_ACCOUNT: &str = "transfer_purse_to_account.wasm";
 const ACCOUNT_1_ADDR: AccountHash = AccountHash::new([42u8; 32]);
@@ -33,21 +26,13 @@
     let exec_request_1 = ExecuteRequestBuilder::standard(
         DEFAULT_ACCOUNT_ADDR,
         CONTRACT_TRANSFER_PURSE_TO_ACCOUNT,
-<<<<<<< HEAD
-        (account_1_account_hash, *ACCOUNT_1_INITIAL_FUND),
-=======
-        runtime_args! { "target" => account_1_public_key, "amount" => *ACCOUNT_1_INITIAL_FUND },
->>>>>>> 5327d1a2
+        runtime_args! { "target" => account_1_account_hash, "account" => *ACCOUNT_1_INITIAL_FUND },
     )
     .build();
     let exec_request_2 = ExecuteRequestBuilder::standard(
         account_1_account_hash,
         CONTRACT_TRANSFER_PURSE_TO_ACCOUNT,
-<<<<<<< HEAD
-        (genesis_account_hash, U512::from(1)),
-=======
-        runtime_args! { "target" =>genesis_public_key, "amount" => U512::from(1) },
->>>>>>> 5327d1a2
+        runtime_args! { "target" => genesis_account_hash, "amount" => U512::from(1) },
     )
     .build();
     let mut builder = InMemoryWasmTestBuilder::default();
