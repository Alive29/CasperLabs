--- conflicted
+++ resolved
@@ -7,22 +7,12 @@
     },
     DEFAULT_ACCOUNT_ADDR, DEFAULT_ACCOUNT_INITIAL_BALANCE,
 };
-<<<<<<< HEAD
-use types::{account::AccountHash, U512};
-=======
-use types::{account::PublicKey, runtime_args, RuntimeArgs, U512};
->>>>>>> 5327d1a2
+use types::{account::AccountHash, runtime_args, RuntimeArgs, U512};
 
 const FUNCTION_NAME: &str = "transfer";
 const CONTRACT_KEY_NAME: &str = "transfer_to_account";
 const CONTRACT_TRANSFER_TO_ACCOUNT_NAME: &str = "transfer_to_account_u512";
-<<<<<<< HEAD
-const STANDARD_PAYMENT_CONTRACT_NAME: &str = "standard_payment";
-const STORE_AT_HASH: &str = "hash";
 const ACCOUNT_1_ADDR: AccountHash = AccountHash::new([1u8; 32]);
-=======
-const ACCOUNT_1_ADDR: PublicKey = PublicKey::ed25519_from([1u8; 32]);
->>>>>>> 5327d1a2
 const TRANSFER_AMOUNT: u64 = 1;
 
 #[ignore]
