--- conflicted
+++ resolved
@@ -1,14 +1,9 @@
 import * as externals from "./externals";
 import {URef, AccessRights} from "./uref";
 import {Error, ErrorCode} from "./error";
-<<<<<<< HEAD
-import {CLValue} from "./clvalue";
+import {CLValue, CLType, CLTypeTag} from "./clvalue";
 import {Key, AccountHash} from "./key";
-=======
-import {CLValue, CLType, CLTypeTag} from "./clvalue";
-import {Key, PublicKey} from "./key";
 import {Pair} from "./pair";
->>>>>>> 5327d1a2
 import {toBytesString,
         toBytesVecT,
         fromBytesMap,
@@ -508,7 +503,7 @@
 }
 
 // Add new contract version. Requires a package hash, entry points and named keys.
-// Result 
+// Result
 export function addContractVersion(packageHash: Uint8Array, entryPoints: EntryPoints, namedKeys: Array<Pair<String, Key>>): AddContractVersionResult {
   var versionPtr = new Uint32Array(1);
   let entryPointsBytes = entryPoints.toBytes();
