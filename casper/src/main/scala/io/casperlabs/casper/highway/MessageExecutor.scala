--- conflicted
+++ resolved
@@ -4,6 +4,7 @@
 import cats.effect.{Concurrent, Sync}
 import cats.mtl.FunctorRaise
 import cats.effect.concurrent.Semaphore
+import io.casperlabs.casper.Estimator.BlockHash
 import io.casperlabs.casper.consensus.Block
 import io.casperlabs.casper.finality.MultiParentFinalizer
 import io.casperlabs.casper.validation.Validation
@@ -117,7 +118,6 @@
                     _ <- Log[F].info(
                           s"New last finalized block hashes are ${lfbStr -> null}, ${finalizedStr -> null}. Orphaned ${orphaned.size} messages."
                         )
-<<<<<<< HEAD
                     _ <- DeployBuffer[F]
                           .removeFinalizedDeploys(finalizedBlockHashes + newLFB)
                     // Ballots cannot be really finalized but we mark them as such in the DAG
@@ -130,26 +130,17 @@
                             orphanedBlockHashes
                           )
                           .timer("emitNewLFB")
-                  } yield ()
+                    // Return all orphaned blocks to check for deploys we need to put back to pending.
+                    // These blocks can be made by others, but if this node has the same deploy in its
+                    // buffer it might re-propose it before the others, which is what users would want.
+                  } yield orphanedBlockHashes
                 }
               }
-              .void
+              .map(_.flatten.toSet)
+              .flatMap(requeueOrphanedDeploys)
               .forkAndLog
       } yield h
     }
-=======
-                        .timer("emitNewLFB")
-                  // Return all orphaned blocks to check for deploys we need to put back to pending.
-                  // These blocks can be made by others, but if this node has the same deploy in its
-                  // buffer it might re-propose it before the others, which is what users would want.
-                } yield orphanedBlockHashes
-              }
-            }
-            .map(_.flatten.toSet)
-            .flatMap(requeueOrphanedDeploys)
-            .forkAndLog
-    } yield w
->>>>>>> ff52c25c
 
   private def requeueOrphanedDeploys(orphanedBlockHashes: Set[BlockHash]): F[Unit] = {
     val effect = for {
