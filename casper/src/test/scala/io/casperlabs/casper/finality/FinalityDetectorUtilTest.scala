package io.casperlabs.casper.finality

import cats.Monad
import cats.data.StateT
import com.google.protobuf.ByteString
import io.casperlabs.casper.Estimator.BlockHash
import io.casperlabs.casper.consensus.info.BlockInfo
import io.casperlabs.casper.helper.BlockUtil.generateValidator
import io.casperlabs.casper.helper.{BlockGenerator, StorageFixture}
import io.casperlabs.casper.util.BondingUtil.Bond
import monix.eval.Task
import org.scalatest.FlatSpec
import io.casperlabs.casper.scalatestcontrib._
import io.casperlabs.models.Message
import io.casperlabs.storage.dag.{DagRepresentation, EraTipRepresentation, TipRepresentation}
import io.casperlabs.storage.dag.DagRepresentation.Validator

class FinalityDetectorUtilTest extends FlatSpec with BlockGenerator with StorageFixture {

  behavior of "FinalityDetectorUtilTest"

  // Who creates what doesn't matter in these tests.
  val v1     = generateValidator("V1")
  val v2     = generateValidator("V2")
  val v1Bond = Bond(v1, 2)
  val v2Bond = Bond(v2, 3)
  val bonds  = Seq(v1Bond, v2Bond)

  "finalizedIndirectly" should "finalize blocks in the p-past-cone of the block from the main chain" in withStorage {
    implicit blockStorage => implicit dagStorage => _ =>
      _ =>
        //
        // G=A= = =B
        //   \\A1/
        // When B gets finalized A1 gets finalized indirectly.

        for {
          genesis <- createAndStoreMessage[Task](Seq(), ByteString.EMPTY, bonds)
          a       <- createAndStoreBlockFull[Task](v1, Seq(genesis), Seq.empty, bonds)
          a1      <- createAndStoreBlockFull[Task](v2, Seq(a), Seq.empty, bonds)
          b       <- createAndStoreBlockFull[Task](v1, Seq(a, a1), Seq.empty, bonds)
          dag     <- dagStorage.getRepresentation
          finalizedIndirectly <- FinalityDetectorUtil.finalizedIndirectly[Task](
                                  b.blockHash,
                                  Set(genesis.blockHash, a.blockHash),
                                  dag
                                )
        } yield assert(finalizedIndirectly == Set(a1.blockHash))
  }

  it should "not consider previously finalized blocks" in withStorage {
    implicit blockStorage => implicit dagStorage => _ => _ =>
      import FinalityDetectorUtilTest._
      // Record how many times (if any) each node was visited.
      type G[A] = StateT[Task, Map[BlockHash, Int], A]

      /**
        *           B = E
        *          //   |
        *         A = D |
        *       // \   \|
        *      G = C = F*
        *
        *  A main chain is G <- C <- F.
        *  When F is finalized it's indirectly finalizing its p-past-cone:
        *  {D, E, B, A}. There are three paths to reach A:
        *  1. F -> D -> A
        *  2. F -> E -> B -> A
        *  3. F -> C -> A
        *  `finalizedIndirectly` should not visit the same node twice.
        *  It should also not traverse subgraphs of already finalized nodes,
        *  i.e. since A is finalized with C, `finalizedIndirectly(F)` should not visit that node.
        */
      for {
        genesis   <- createAndStoreMessage[Task](Seq(), ByteString.EMPTY, bonds)
        a         <- createAndStoreBlockFull[Task](v1, Seq(genesis), Seq.empty, bonds)
        b         <- createAndStoreBlockFull[Task](v1, Seq(a), Seq.empty, bonds)
        c         <- createAndStoreBlockFull[Task](v1, Seq(genesis, a), Seq.empty, bonds)
        dag       <- dagStorage.getRepresentation
        stateTDag = stateTDagRepresentation(Task.catsAsync, dag) // For some reason scalac cannot infer this.
        expectedNodesVisitedA = Map(
          c.blockHash -> 1,
          a.blockHash -> 1
        )
        _ <- FinalityDetectorUtil
              .finalizedIndirectly[G](
                c.blockHash,
                Set(genesis.blockHash),
                stateTDag
              )
              .run(Map.empty) shouldBeF ((expectedNodesVisitedA, Set(a.blockHash)))
        d <- createAndStoreBlockFull[Task](v1, Seq(a), Seq.empty, bonds)
        e <- createAndStoreBlockFull[Task](v1, Seq(b), Seq.empty, bonds)
        f <- createAndStoreBlockFull[Task](v1, Seq(c, d, e), Seq.empty, bonds)
        // Notice how neither C nor A are being visited.
        expectedNodesVisitedB = Map(
          f -> 1,
          d -> 1,
          e -> 1,
          b -> 1
        ).map(p => (p._1.blockHash, p._2))
        _ <- FinalityDetectorUtil
              .finalizedIndirectly[G](
                f.blockHash,
                Set(c.blockHash, a.blockHash, genesis.blockHash),
                stateTDag
              )
              .run(Map.empty) shouldBeF (
              (
                expectedNodesVisitedB,
                Set(d.blockHash, e.blockHash, b.blockHash)
              )
            )
      } yield ()
  }

}

object FinalityDetectorUtilTest {
  import cats.implicits._

  def stateTDagRepresentation[A, F[_]: Monad](
      implicit D: DagRepresentation[F]
  ): DagRepresentation[StateT[F, Map[BlockHash, Int], *]] =
    new DagRepresentation[StateT[F, Map[BlockHash, Int], *]] {
      // Record how many times (if any) each node was visited.
      override def lookup(blockHash: BlockHash): StateT[F, Map[BlockHash, Int], Option[Message]] =
        StateT
          .modify[F, Map[BlockHash, Int]](_ |+| Map(blockHash -> 1))
          .flatMapF(_ => D.lookup(blockHash))

      // We're not interested in these
      override def children(blockHash: BlockHash): StateT[F, Map[BlockHash, Int], Set[BlockHash]] =
        ???

      /** Return blocks that having a specify justification */
      override def justificationToBlocks(
          blockHash: BlockHash
      ): StateT[F, Map[BlockHash, Int], Set[BlockHash]] = ???

      override def contains(blockHash: BlockHash): StateT[F, Map[BlockHash, Int], Boolean] = ???

      /** Return block summaries with ranks in the DAG between start and end, inclusive. */
      override def topoSort(
          startBlockNumber: Level,
          endBlockNumber: Level
      ): fs2.Stream[StateT[F, Map[BlockHash, Int], *], Vector[BlockInfo]] = ???

      /** Return block summaries with ranks of blocks in the DAG from a start index to the end. */
      override def topoSort(
          startBlockNumber: Level
      ): fs2.Stream[StateT[F, Map[BlockHash, Int], *], Vector[BlockInfo]] = ???

      override def topoSortTail(
          tailLength: Int
      ): fs2.Stream[StateT[F, Map[BlockHash, Int], *], Vector[BlockInfo]] = ???

<<<<<<< HEAD
      override def latestGlobal
          : StateT[F, Map[BlockHash, Int], TipRepresentation[StateT[F, Map[BlockHash, Int], *]]] =
        ???
      override def latestInEra(
          keyBlockHash: BlockHash
      ): StateT[F, Map[BlockHash, Int], EraTipRepresentation[StateT[F, Map[BlockHash, Int], *]]] =
=======
      /** Similar to [[topoSort]] but in addition filters blocks by a validator */
      override def topoSortValidator(
          validator: Validator,
          blocksNum: Int,
          endBlockNumber: Level
      ) = ???

      /** Similar to [[topoSortTail]] but in addition filters blocks by a validator */
      override def topoSortTailValidator(validator: Validator, blocksNum: Int) = ???

      override def latestMessageHash(
          validator: Validator
      ): StateT[F, Map[BlockHash, Int], Set[BlockHash]] = ???

      override def latestMessage(
          validator: Validator
      ): StateT[F, Map[BlockHash, Int], Set[Message]] = ???

      override def latestMessageHashes
          : StateT[F, Map[BlockHash, Int], Map[Validator, Set[BlockHash]]] = ???

      override def latestMessages: StateT[F, Map[BlockHash, Int], Map[Validator, Set[Message]]] =
>>>>>>> b21b1e85
        ???

    }
}<|MERGE_RESOLUTION|>--- conflicted
+++ resolved
@@ -155,14 +155,6 @@
           tailLength: Int
       ): fs2.Stream[StateT[F, Map[BlockHash, Int], *], Vector[BlockInfo]] = ???
 
-<<<<<<< HEAD
-      override def latestGlobal
-          : StateT[F, Map[BlockHash, Int], TipRepresentation[StateT[F, Map[BlockHash, Int], *]]] =
-        ???
-      override def latestInEra(
-          keyBlockHash: BlockHash
-      ): StateT[F, Map[BlockHash, Int], EraTipRepresentation[StateT[F, Map[BlockHash, Int], *]]] =
-=======
       /** Similar to [[topoSort]] but in addition filters blocks by a validator */
       override def topoSortValidator(
           validator: Validator,
@@ -173,19 +165,12 @@
       /** Similar to [[topoSortTail]] but in addition filters blocks by a validator */
       override def topoSortTailValidator(validator: Validator, blocksNum: Int) = ???
 
-      override def latestMessageHash(
-          validator: Validator
-      ): StateT[F, Map[BlockHash, Int], Set[BlockHash]] = ???
-
-      override def latestMessage(
-          validator: Validator
-      ): StateT[F, Map[BlockHash, Int], Set[Message]] = ???
-
-      override def latestMessageHashes
-          : StateT[F, Map[BlockHash, Int], Map[Validator, Set[BlockHash]]] = ???
-
-      override def latestMessages: StateT[F, Map[BlockHash, Int], Map[Validator, Set[Message]]] =
->>>>>>> b21b1e85
+      override def latestGlobal
+          : StateT[F, Map[BlockHash, Int], TipRepresentation[StateT[F, Map[BlockHash, Int], *]]] =
+        ???
+      override def latestInEra(
+          keyBlockHash: BlockHash
+      ): StateT[F, Map[BlockHash, Int], EraTipRepresentation[StateT[F, Map[BlockHash, Int], *]]] =
         ???
 
     }
