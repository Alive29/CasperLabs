package io.casperlabs.casper

import com.github.ghik.silencer.silent
import com.google.protobuf.ByteString
import io.casperlabs.casper.consensus.Bond
import io.casperlabs.casper.helper.BlockGenerator._
import io.casperlabs.casper.helper.BlockUtil.generateValidator
import io.casperlabs.casper.helper.{BlockGenerator, DagStorageFixture}
import io.casperlabs.casper.util.DagOperations
import monix.eval.Task
import org.scalatest.{FlatSpec, Matchers}

import scala.collection.immutable.HashMap

@silent("is never used")
class ForkchoiceTest extends FlatSpec with Matchers with BlockGenerator with DagStorageFixture {
  "Estimator on empty latestMessages" should "return the genesis regardless of DAG" in withStorage {
    implicit blockStorage => implicit dagStorage =>
      val v1     = generateValidator("V1")
      val v2     = generateValidator("V2")
      val v1Bond = Bond(v1, 2)
      val v2Bond = Bond(v2, 3)
      val bonds  = Seq(v1Bond, v2Bond)
      for {
        genesis <- createBlock[Task](Seq(), ByteString.EMPTY, bonds)
        b2 <- createBlock[Task](
               Seq(genesis.blockHash),
               v2,
               bonds,
               HashMap(v1 -> genesis.blockHash, v2 -> genesis.blockHash)
             )
        b3 <- createBlock[Task](
               Seq(genesis.blockHash),
               v1,
               bonds,
               HashMap(v1 -> genesis.blockHash, v2 -> genesis.blockHash)
             )
        b4 <- createBlock[Task](
               Seq(b2.blockHash),
               v2,
               bonds,
               HashMap(v1 -> genesis.blockHash, v2 -> b2.blockHash)
             )
        b5 <- createBlock[Task](
               Seq(b2.blockHash),
               v1,
               bonds,
               HashMap(v1 -> b3.blockHash, v2 -> b2.blockHash)
             )
        b6 <- createBlock[Task](
               Seq(b4.blockHash),
               v2,
               bonds,
               HashMap(v1 -> b5.blockHash, v2 -> b4.blockHash)
             )
        b7 <- createBlock[Task](
               Seq(b4.blockHash),
               v1,
               bonds,
               HashMap(v1 -> b5.blockHash, v2 -> b4.blockHash)
             )
        b8 <- createBlock[Task](
               Seq(b7.blockHash),
               v1,
               bonds,
               HashMap(v1 -> b7.blockHash, v2 -> b4.blockHash)
             )
        dag <- dagStorage.getRepresentation
        forkchoice <- Estimator.tips[Task](
                       dag,
                       genesis.blockHash,
                       Map.empty[Estimator.Validator, Estimator.BlockHash]
                     )
      } yield forkchoice.head should be(genesis.blockHash)
  }

  // See https://docs.google.com/presentation/d/1znz01SF1ljriPzbMoFV0J127ryPglUYLFyhvsb-ftQk/edit?usp=sharing slide 29 for diagram
  "Estimator on Simple DAG" should "return the appropriate score map and forkchoice" in withStorage {
    implicit blockStorage => implicit dagStorage =>
      val v1     = generateValidator("V1")
      val v2     = generateValidator("V2")
      val v1Bond = Bond(v1, 2)
      val v2Bond = Bond(v2, 3)
      val bonds  = Seq(v1Bond, v2Bond)
      for {
        genesis <- createBlock[Task](Seq(), ByteString.EMPTY, bonds)
        b2 <- createBlock[Task](
               Seq(genesis.blockHash),
               v2,
               bonds,
               HashMap(v1 -> genesis.blockHash, v2 -> genesis.blockHash)
             )
        b3 <- createBlock[Task](
               Seq(genesis.blockHash),
               v1,
               bonds,
               HashMap(v1 -> genesis.blockHash, v2 -> genesis.blockHash)
             )
        b4 <- createBlock[Task](
               Seq(b2.blockHash),
               v2,
               bonds,
               HashMap(v1 -> genesis.blockHash, v2 -> b2.blockHash)
             )
        b5 <- createBlock[Task](
               Seq(b2.blockHash),
               v1,
               bonds,
               HashMap(v1 -> b3.blockHash, v2 -> b2.blockHash)
             )
        b6 <- createBlock[Task](
               Seq(b4.blockHash),
               v2,
               bonds,
               HashMap(v1 -> b5.blockHash, v2 -> b4.blockHash)
             )
        b7 <- createBlock[Task](
               Seq(b4.blockHash),
               v1,
               bonds,
               HashMap(v1 -> b5.blockHash, v2 -> b4.blockHash)
             )
        b8 <- createBlock[Task](
               Seq(b7.blockHash),
               v1,
               bonds,
               HashMap(v1 -> b7.blockHash, v2 -> b4.blockHash)
             )
        dag          <- dagStorage.getRepresentation
        latestBlocks <- dag.latestMessageHashes
        forkchoice <- Estimator.tips[Task](
                       dag,
                       genesis.blockHash,
                       latestBlocks
                     )
        _      = forkchoice.head should be(b6.blockHash)
        result = forkchoice(1) should be(b8.blockHash)
      } yield result
  }

  // See [[/docs/casper/images/no_finalizable_block_mistake_with_no_disagreement_check.png]]
  "Estimator on flipping forkchoice DAG" should "return the appropriate score map and forkchoice" in withStorage {
    implicit blockStorage => implicit dagStorage =>
      val v1     = generateValidator("V1")
      val v2     = generateValidator("V2")
      val v3     = generateValidator("V3")
      val v1Bond = Bond(v1, 25)
      val v2Bond = Bond(v2, 20)
      val v3Bond = Bond(v3, 15)
      val bonds  = Seq(v1Bond, v2Bond, v3Bond)
      for {
        genesis <- createBlock[Task](Seq(), ByteString.EMPTY, bonds)
        b2 <- createBlock[Task](
               Seq(genesis.blockHash),
               v2,
               bonds,
               HashMap(v1 -> genesis.blockHash, v2 -> genesis.blockHash, v3 -> genesis.blockHash)
             )
        b3 <- createBlock[Task](
               Seq(genesis.blockHash),
               v1,
               bonds,
               HashMap(v1 -> genesis.blockHash, v2 -> genesis.blockHash, v3 -> genesis.blockHash)
             )
        b4 <- createBlock[Task](
               Seq(b2.blockHash),
               v3,
               bonds,
               HashMap(v1 -> genesis.blockHash, v2 -> b2.blockHash, v3 -> b2.blockHash)
             )
        b5 <- createBlock[Task](
               Seq(b3.blockHash),
               v2,
               bonds,
               HashMap(v1 -> b3.blockHash, v2 -> b2.blockHash, v3 -> genesis.blockHash)
             )
        b6 <- createBlock[Task](
               Seq(b4.blockHash),
               v1,
               bonds,
               HashMap(v1 -> b3.blockHash, v2 -> b2.blockHash, v3 -> b4.blockHash)
             )
        b7 <- createBlock[Task](
               Seq(b5.blockHash),
               v3,
               bonds,
               HashMap(v1 -> b3.blockHash, v2 -> b5.blockHash, v3 -> b4.blockHash)
             )
        b8 <- createBlock[Task](
               Seq(b6.blockHash),
               v2,
               bonds,
               HashMap(v1 -> b6.blockHash, v2 -> b5.blockHash, v3 -> b4.blockHash)
             )
        dag          <- dagStorage.getRepresentation
        latestBlocks <- dag.latestMessageHashes
        forkchoice <- Estimator.tips[Task](
                       dag,
                       genesis.blockHash,
                       latestBlocks
                     )
        _      = forkchoice.head should be(b8.blockHash)
        result = forkchoice(1) should be(b7.blockHash)
      } yield result
  }

  "lmdScoring" should "propagate fixed weights on a tree" in withStorage {
    implicit blockStorage =>
      implicit dagStorage =>
        /* The DAG looks like (|| is a main parent)
         *
         *
         *      // ---- e
         *   d  ||  f   |
         *   \\//  ||   |
         *     a    b   c
         *      \\ ||  //
         *       genesis
         */

        val v1     = generateValidator("V1")
        val v2     = generateValidator("V2")
        val v3     = generateValidator("V3")
        val v1Bond = Bond(v1, 7)
        val v2Bond = Bond(v2, 5)
        val v3Bond = Bond(v3, 3)
        val bonds  = Seq(v1Bond, v2Bond, v3Bond)
        for {
          genesis      <- createBlock[Task](Seq(), ByteString.EMPTY, bonds)
          a            <- createBlock[Task](Seq(genesis.blockHash), v1, bonds)
          b            <- createBlock[Task](Seq(genesis.blockHash), v2, bonds)
          c            <- createBlock[Task](Seq(genesis.blockHash), v3, bonds)
          d            <- createBlock[Task](Seq(a.blockHash), v1, bonds)
          e            <- createBlock[Task](Seq(a.blockHash, c.blockHash), v3, bonds)
          f            <- createBlock[Task](Seq(b.blockHash), v2, bonds)
          dag          <- dagStorage.getRepresentation
          latestBlocks <- dag.latestMessageHashes
          lca          <- DagOperations.latestCommonAncestorsMainParent(dag, latestBlocks.values.toList)
          scores       <- Estimator.lmdScoring(dag, lca, latestBlocks)
          _ = scores shouldEqual Map(
            genesis.blockHash -> (3 + 5 + 7),
            a.blockHash       -> (3 + 7),
            b.blockHash       -> 5,
            d.blockHash       -> 7,
            e.blockHash       -> 3,
            f.blockHash       -> 5
          )
        } yield ()
  }

  it should "propagate fixed weights on a DAG" in withStorage {
    implicit blockStorage =>
      implicit dagStorage =>
        /* The DAG looks like:
         *
         *
         *            ---i
         *          /    |
         *        g   h  |
         *       | \ /  \|
         *       d  e   f
         *      / \/   /
         *     a  b   c
         *      \ |  /
         *       genesis
         */
<<<<<<< HEAD
        val v1     = generateValidator("V1")
        val v2     = generateValidator("V2")
        val v3     = generateValidator("V3")
=======
        val v1     = generateValidator("One")
        val v2     = generateValidator("Two")
        val v3     = generateValidator("Three")
>>>>>>> b395cbf2
        val v1Bond = Bond(v1, 7)
        val v2Bond = Bond(v2, 5)
        val v3Bond = Bond(v3, 3)
        val bonds  = Seq(v1Bond, v2Bond, v3Bond)

        for {
          genesis      <- createBlock[Task](Seq(), ByteString.EMPTY, bonds)
          a            <- createBlock[Task](Seq(genesis.blockHash), v1, bonds)
          b            <- createBlock[Task](Seq(genesis.blockHash), v2, bonds)
          c            <- createBlock[Task](Seq(genesis.blockHash), v3, bonds)
          d            <- createBlock[Task](Seq(a.blockHash, b.blockHash), v1, bonds)
          e            <- createBlock[Task](Seq(b.blockHash), v2, bonds)
          f            <- createBlock[Task](Seq(c.blockHash), v3, bonds)
          g            <- createBlock[Task](Seq(d.blockHash, e.blockHash), v1, bonds)
          h            <- createBlock[Task](Seq(e.blockHash, f.blockHash), v2, bonds)
          i            <- createBlock[Task](Seq(g.blockHash, f.blockHash), v3, bonds)
          dag          <- dagStorage.getRepresentation
          latestBlocks <- dag.latestMessageHashes
          lca          <- DagOperations.latestCommonAncestorsMainParent(dag, latestBlocks.values.toList)
          scores       <- Estimator.lmdScoring(dag, lca, latestBlocks)
          _ = scores shouldEqual Map(
            genesis.blockHash -> (3 + 5 + 7),
            a.blockHash       -> (3 + 7),
            b.blockHash       -> 5,
            d.blockHash       -> (3 + 7),
            e.blockHash       -> 5,
            g.blockHash       -> (3 + 7),
            h.blockHash       -> 5,
            i.blockHash       -> 3
          )
        } yield ()
  }

  it should "stop traversing DAG when reaches the stop hash" in withStorage {
    implicit blockStore =>
      implicit blockDagStorage =>
        /* The DAG looks like:
         *
         *          m
         *        / | \
         *       j  k  l
         *      / \/   |
         *     g  h   i
         *      \ |  /
         *        f
         *      / |
         *     d  e
         *    |   | \
         *    a   b  c
         *     \  | /
         *     genesis
         *
         */

        val v1     = generateValidator("One")
        val v2     = generateValidator("Two")
        val v3     = generateValidator("Three")
        val v1Bond = Bond(v1, 7)
        val v2Bond = Bond(v2, 5)
        val v3Bond = Bond(v3, 3)
        val bonds  = Seq(v1Bond, v2Bond, v3Bond)

        for {
          genesis <- createBlock[Task](Seq(), ByteString.EMPTY)
          a       <- createBlock[Task](Seq(genesis.blockHash), v1, bonds)
          b       <- createBlock[Task](Seq(genesis.blockHash), v2, bonds)
          c       <- createBlock[Task](Seq(genesis.blockHash), v3, bonds)
          d       <- createBlock[Task](Seq(a.blockHash), v1, bonds)
          e       <- createBlock[Task](Seq(b.blockHash, c.blockHash), v2, bonds)
          f       <- createBlock[Task](Seq(d.blockHash, e.blockHash), v2, bonds)
          g       <- createBlock[Task](Seq(f.blockHash), v1, bonds)
          h       <- createBlock[Task](Seq(f.blockHash), v2, bonds)
          i       <- createBlock[Task](Seq(f.blockHash), v3, bonds)
          j       <- createBlock[Task](Seq(g.blockHash, h.blockHash), v1, bonds)
          k       <- createBlock[Task](Seq(h.blockHash), v2, bonds)
          l <- createBlock[Task](
                Seq(i.blockHash),
                v3,
                bonds,
                justifications = Map(v3 -> i.blockHash)
              )
          m            <- createBlock[Task](Seq(j.blockHash, k.blockHash, l.blockHash), v2, bonds)
          dag          <- blockDagStorage.getRepresentation
          latestBlocks <- dag.latestMessageHashes
          lca          <- DagOperations.latestCommonAncestorsMainParent(dag, latestBlocks.values.toList)
          scores <- Estimator
                     .lmdScoring(dag, lca, latestBlocks)
          _ = scores shouldEqual Map(
            f.blockHash -> (7 + 5 + 3),
            g.blockHash -> (7 + 5),
            i.blockHash -> 3,
            j.blockHash -> (7 + 5),
            l.blockHash -> 3,
            m.blockHash -> 5
          )
        } yield ()

  }

  "lmdMainchainGhost" should "pick the correct fork choice tip" in withStorage {
    implicit blockStorage =>
      implicit dagStorage =>
        /* The DAG looks like:
         *
         *
         *            ---i
         *          /    |
         *        g   h  |
         *       | \ /  \|
         *       d  e   f
         *      / \/   /
         *     a  b   c
         *      \ |  /
         *       genesis
         */
        val v1     = generateValidator("V1")
        val v2     = generateValidator("V2")
        val v3     = generateValidator("V3")
        val v1Bond = Bond(v1, 7)
        val v2Bond = Bond(v2, 5)
        val v3Bond = Bond(v3, 3)
        val bonds  = Seq(v1Bond, v2Bond, v3Bond)

        for {
          genesis      <- createBlock[Task](Seq(), ByteString.EMPTY, bonds)
          a            <- createBlock[Task](Seq(genesis.blockHash), v1, bonds)
          b            <- createBlock[Task](Seq(genesis.blockHash), v2, bonds)
          c            <- createBlock[Task](Seq(genesis.blockHash), v3, bonds)
          d            <- createBlock[Task](Seq(a.blockHash, b.blockHash), v1, bonds)
          e            <- createBlock[Task](Seq(b.blockHash), v2, bonds)
          f            <- createBlock[Task](Seq(c.blockHash), v3, bonds)
          g            <- createBlock[Task](Seq(d.blockHash, e.blockHash), v1, bonds)
          h            <- createBlock[Task](Seq(e.blockHash, f.blockHash), v2, bonds)
          i            <- createBlock[Task](Seq(g.blockHash, f.blockHash), v3, bonds)
          dag          <- dagStorage.getRepresentation
          latestBlocks <- dag.latestMessageHashes
          tips         <- Estimator.tips(dag, genesis.blockHash, latestBlocks)
          _            = tips.head shouldEqual i.blockHash
        } yield ()
  }

}<|MERGE_RESOLUTION|>--- conflicted
+++ resolved
@@ -264,15 +264,9 @@
          *      \ |  /
          *       genesis
          */
-<<<<<<< HEAD
         val v1     = generateValidator("V1")
         val v2     = generateValidator("V2")
         val v3     = generateValidator("V3")
-=======
-        val v1     = generateValidator("One")
-        val v2     = generateValidator("Two")
-        val v3     = generateValidator("Three")
->>>>>>> b395cbf2
         val v1Bond = Bond(v1, 7)
         val v2Bond = Bond(v2, 5)
         val v3Bond = Bond(v3, 3)
