package io.casperlabs.casper

import cats.data.EitherT
import cats.effect.Sync
import cats.implicits._
import com.github.ghik.silencer.silent
import com.google.protobuf.ByteString
import io.casperlabs.casper.consensus.Block.{Justification, ProcessedDeploy}
import io.casperlabs.casper.consensus._
import io.casperlabs.casper.genesis.Genesis
import io.casperlabs.casper.genesis.contracts._
import io.casperlabs.casper.helper.HashSetCasperTestNode.Effect
import io.casperlabs.casper.helper._
import io.casperlabs.casper.scalatestcontrib._
import io.casperlabs.casper.util.{BondingUtil, ProtoUtil}
import io.casperlabs.catscontrib.TaskContrib.TaskOps
import io.casperlabs.crypto.Keys.PublicKey
import io.casperlabs.crypto.codec.Base16
import io.casperlabs.crypto.signatures.SignatureAlgorithm.Ed25519
import io.casperlabs.p2p.EffectsTestInstances.{LogStub, LogicalTime}
import io.casperlabs.shared.FilesAPI
import io.casperlabs.storage.BlockMsgWithTransform
import monix.eval.Task
import monix.execution.Scheduler
import monix.execution.Scheduler.Implicits.global
import org.scalatest.{Assertion, FlatSpec, Matchers}

import scala.collection.immutable

/** Run tests using the TransportLayer. */
class TransportLayerCasperTest extends HashSetCasperTest with TransportLayerCasperTestNodeFactory

/** Run tests using the GossipService and co. */
class GossipServiceCasperTest extends HashSetCasperTest with GossipServiceCasperTestNodeFactory

/** Run tests against whatever kind of test node the inheriting sets up. */
@silent("match may not be exhaustive")
abstract class HashSetCasperTest extends FlatSpec with Matchers with HashSetCasperTestNodeFactory {

  import HashSetCasperTest._

  implicit val timeEff = new LogicalTime[Effect]

  private val (otherSk, _)                = Ed25519.newKeyPair
  private val (validatorKeys, validators) = (1 to 4).map(_ => Ed25519.newKeyPair).unzip
  //private val (ethPivKeys, ethPubKeys) = (1 to 4).map(_ => Secp256k1.newKeyPair).unzip
  //private val ethAddresses = ethPubKeys.map(pk => "0x" + Base16.encode(Keccak256.hash(pk.drop(1)).takeRight(20)))
  //private val wallets = ethAddresses.map(addr => PreWallet(addr, BigInt(10001)))
  private val wallets     = validators.map(key => PreWallet(key, BigInt(10001)))
  private val bonds       = createBonds(validators)
  private val minimumBond = 100L
  private val BlockMsgWithTransform(Some(genesis), transforms) =
    buildGenesis(wallets, bonds, minimumBond, Long.MaxValue, 0L)

  //put a new casper instance at the start of each
  //test since we cannot reset it
  behavior of "HashSetCasper"

  it should "accept deploys" in effectTest {
    val node = standaloneEff(genesis, transforms, validatorKeys.head)
    import node._
    implicit val timeEff = new LogicalTime[Effect]

    for {
      deploy <- ProtoUtil.basicDeploy[Effect]()
      _      <- MultiParentCasper[Effect].deploy(deploy)

      _      = logEff.infos.size should be(1)
      result = logEff.infos(0).contains("Received Deploy") should be(true)
      _      <- node.tearDown()
    } yield result
  }

  it should "not allow multiple threads to process the same block" in {
    val scheduler = Scheduler.fixedPool("three-threads", 3)
    val node =
      standaloneEff(genesis, transforms, validatorKeys.head)(scheduler)
    val casper = node.casperEff

    val testProgram = for {
      deploy <- ProtoUtil.basicDeploy[Effect]()
      _      <- casper.deploy(deploy)
      block  <- casper.createBlock.map { case Created(block) => block }
      result <- EitherT(
                 Task
                   .racePair(
                     casper.addBlock(block).value,
                     casper.addBlock(block).value
                   )
                   .flatMap {
                     case Left((statusA, running)) =>
                       running.join.map((statusA, _).tupled)

                     case Right((running, statusB)) =>
                       running.join.map((_, statusB).tupled)
                   }
               )
    } yield result

    val threadStatuses: (BlockStatus, BlockStatus) =
      testProgram.value.unsafeRunSync(scheduler).right.get

    threadStatuses should matchPattern { case (Processed, Valid) | (Valid, Processed) => }
    node.tearDown().value.unsafeRunSync
  }

  it should "create blocks based on deploys" in effectTest {
    val node            = standaloneEff(genesis, transforms, validatorKeys.head)
    implicit val casper = node.casperEff

    for {
      deploy <- ProtoUtil.basicDeploy[Effect]()
      _      <- MultiParentCasper[Effect].deploy(deploy)

      createBlockResult <- MultiParentCasper[Effect].createBlock
      Created(block)    = createBlockResult
      deploys           = block.body.get.deploys.flatMap(_.deploy)
      parents           = ProtoUtil.parentHashes(block)

      _ = parents should have size 1
      _ = parents.head shouldBe genesis.blockHash
      _ = deploys should have size 1
      _ = deploys.head shouldEqual deploy
      _ <- node.tearDown()
    } yield ()
  }

  it should "accept signed blocks" in effectTest {
    val node = standaloneEff(genesis, transforms, validatorKeys.head)
    import node._
    implicit val timeEff = new LogicalTime[Effect]

    for {
      deploy               <- ProtoUtil.basicDeploy[Effect]()
      _                    <- MultiParentCasper[Effect].deploy(deploy)
      createBlockResult    <- MultiParentCasper[Effect].createBlock
      Created(signedBlock) = createBlockResult
      _                    <- MultiParentCasper[Effect].addBlock(signedBlock)
      _                    = logEff.warns.isEmpty should be(true)
      dag                  <- MultiParentCasper[Effect].dag
      estimate             <- MultiParentCasper[Effect].estimator(dag)
      _                    = estimate shouldBe IndexedSeq(signedBlock.blockHash)
      _                    = node.tearDown()
    } yield ()
  }

  def deploysFromString(start: Long, strs: List[String]): List[Deploy] =
    strs.zipWithIndex.map(
      s => ProtoUtil.basicDeploy(start + s._2, ByteString.copyFromUtf8(s._1))
    )

  it should "be able to create a chain of blocks from different deploys" in effectTest {
    val node = standaloneEff(genesis, transforms, validatorKeys.head)
    import node._

    val start = System.currentTimeMillis()

    val deployDatas = deploysFromString(
      start,
      List(
        "contract @\"add\"(@x, @y, ret) = { ret!(x + y) }",
        "new unforgable in { @\"add\"!(5, 7, *unforgable) }"
      )
    )

    for {
      createBlockResult1 <- MultiParentCasper[Effect].deploy(deployDatas(0)) *> MultiParentCasper[
                             Effect
                           ].createBlock
      Created(signedBlock1) = createBlockResult1
      _                     <- MultiParentCasper[Effect].addBlock(signedBlock1)
      createBlockResult2 <- MultiParentCasper[Effect].deploy(deployDatas(1)) *> MultiParentCasper[
                             Effect
                           ].createBlock
      Created(signedBlock2) = createBlockResult2
      _                     <- MultiParentCasper[Effect].addBlock(signedBlock2)
      _                     = logEff.warns shouldBe empty
      _                     = ProtoUtil.parentHashes(signedBlock2) should be(Seq(signedBlock1.blockHash))
      dag                   <- MultiParentCasper[Effect].dag
      estimate              <- MultiParentCasper[Effect].estimator(dag)

      _ = estimate shouldBe IndexedSeq(signedBlock2.blockHash)
      _ <- node.tearDown()
    } yield ()
  }

  it should "allow multiple deploys in a single block" in effectTest {
    val node = standaloneEff(genesis, transforms, validatorKeys.head)
    import node._

    val startTime = System.currentTimeMillis()
    val source    = " for(@x <- @0){ @0!(x) } | @0!(0) "
    val deploys   = deploysFromString(startTime, List(source, source))

    for {
      _                 <- deploys.traverse_(MultiParentCasper[Effect].deploy(_))
      createBlockResult <- MultiParentCasper[Effect].createBlock
      Created(block)    = createBlockResult
      _                 <- MultiParentCasper[Effect].addBlock(block)
      result            <- MultiParentCasper[Effect].contains(block) shouldBeF true
      _                 <- node.tearDown()
    } yield result
  }

  it should "reject unsigned blocks" in effectTest {
    val node = standaloneEff(genesis, transforms, validatorKeys.head)
    import node._
    implicit val timeEff = new LogicalTime[Effect]

    for {
      basicDeployData <- ProtoUtil.basicDeploy[Effect]()
      createBlockResult <- MultiParentCasper[Effect].deploy(basicDeployData) *> MultiParentCasper[
                            Effect
                          ].createBlock
      Created(block) = createBlockResult
      invalidBlock   = block.withSignature(block.getSignature.withSig((ByteString.EMPTY)))
      _              <- MultiParentCasper[Effect].addBlock(invalidBlock) shouldBeF InvalidUnslashableBlock
      _              = logEff.warns.count(_.contains("because block signature")) should be(1)
      _              <- node.tearDownNode()
      result <- node.validateBlockStorage { blockStorage =>
                 blockStorage.getBlockMessage(block.blockHash) shouldBeF None
               }
    } yield result
  }

  it should "not request invalid blocks from peers" in effectTest {
    val dummyContract =
      ByteString.readFrom(getClass.getResourceAsStream("/helloname.wasm"))

    val data0 = ProtoUtil.basicDeploy(1, dummyContract)
    val data1 = ProtoUtil.basicDeploy(2, dummyContract)

    for {
      nodes              <- networkEff(validatorKeys.take(2), genesis, transforms)
      List(node0, node1) = nodes.toList
      unsignedBlock <- (node0.casperEff.deploy(data0) *> node0.casperEff.createBlock)
                        .map {
                          case Created(block) =>
                            block.withSignature(
                              block.getSignature
                                .withSigAlgorithm("invalid")
                                .withSig(ByteString.EMPTY)
                            )
                        }
      _ <- node0.casperEff.addBlock(unsignedBlock)
      _ <- node1.clearMessages() //node1 misses this block

      signedBlock <- (node0.casperEff.deploy(data1) *> node0.casperEff.createBlock)
                      .map { case Created(block) => block }

      // NOTE: It won't actually include `data1` in the block because it still has `data0`.
      _ = signedBlock.getBody.deploys.map(_.getDeploy) should contain only (data0)

      _ <- node0.casperEff.addBlock(signedBlock)
      _ <- node1.receive() //receives block1; should not ask for block0

      _ <- node0.casperEff.contains(unsignedBlock) shouldBeF false
      _ <- node1.casperEff.contains(unsignedBlock) shouldBeF false

    } yield ()
  }

  it should "reject blocks not from bonded validators" in effectTest {
    val node = standaloneEff(genesis, transforms, otherSk)
    import node._
    implicit val timeEff = new LogicalTime[Effect]

    for {
      basicDeployData <- ProtoUtil.basicDeploy[Effect]()
      createBlockResult <- MultiParentCasper[Effect].deploy(basicDeployData) *> MultiParentCasper[
                            Effect
                          ].createBlock
      Created(signedBlock) = createBlockResult
      _                    <- MultiParentCasper[Effect].addBlock(signedBlock)
      _                    = exactly(1, logEff.warns) should include("Ignoring block")
      _                    <- node.tearDownNode()
      result <- node.validateBlockStorage { blockStorage =>
                 blockStorage.getBlockMessage(signedBlock.blockHash) shouldBeF None
               }
    } yield result
  }

  it should "propose blocks it adds to peers" in effectTest {
    for {
      nodes                <- networkEff(validatorKeys.take(2), genesis, transforms)
      deploy               <- ProtoUtil.basicDeploy[Effect]()
      createBlockResult    <- nodes(0).casperEff.deploy(deploy) *> nodes(0).casperEff.createBlock
      Created(signedBlock) = createBlockResult
      _                    <- nodes(0).casperEff.addBlock(signedBlock)
      _                    <- nodes(1).receive()
      result               <- nodes(1).casperEff.contains(signedBlock) shouldBeF true
      _                    <- nodes.map(_.tearDownNode()).toList.sequence
      _ <- nodes.toList.traverse_[Effect, Assertion] { node =>
            node.validateBlockStorage(
              _.getBlockMessage(signedBlock.blockHash)
                .map(_.map(_.toProtoString)) shouldBeF Some(
                signedBlock.toProtoString
              )
            )
          }
    } yield result
  }

  it should "add a valid block from peer" in effectTest {
    for {
      nodes                      <- networkEff(validatorKeys.take(2), genesis, transforms)
      deploy                     <- ProtoUtil.basicDeploy[Effect]()
      createBlockResult          <- nodes(0).casperEff.deploy(deploy) *> nodes(0).casperEff.createBlock
      Created(signedBlock1Prime) = createBlockResult
      _                          <- nodes(0).casperEff.addBlock(signedBlock1Prime)
      _                          <- nodes(1).receive()
      _                          = nodes(1).logEff.infos.count(_ startsWith "Added") should be(1)
      result                     = nodes(1).logEff.warns.count(_ startsWith "Recording invalid block") should be(0)
      _                          <- nodes.map(_.tearDownNode()).toList.sequence
      _ <- nodes.toList.traverse_[Effect, Assertion] { node =>
            node.validateBlockStorage(
              _.getBlockMessage(signedBlock1Prime.blockHash) shouldBeF Some(
                signedBlock1Prime
              )
            )
          }
    } yield result
  }

  it should "handle multi-parent blocks correctly" in effectTest {
    for {
      nodes       <- networkEff(validatorKeys.take(2), genesis, transforms)
      deployData0 <- ProtoUtil.basicDeploy[Effect]()
      deployData1 <- ProtoUtil.basicDeploy[Effect]()
      deployData2 <- ProtoUtil.basicDeploy[Effect]()
      deploys = Vector(
        deployData0,
        deployData1,
        deployData2
      )
      createBlockResult0 <- nodes(0).casperEff.deploy(deploys(0)) *> nodes(0).casperEff.createBlock
      createBlockResult1 <- nodes(1).casperEff.deploy(deploys(1)) *> nodes(1).casperEff.createBlock
      Created(block0)    = createBlockResult0
      Created(block1)    = createBlockResult1
      _                  <- nodes(0).casperEff.addBlock(block0)
      _                  <- nodes(1).casperEff.addBlock(block1)
      _                  <- nodes(0).receive()
      _                  <- nodes(1).receive()
      _                  <- nodes(0).receive()
      _                  <- nodes(1).receive()

      //multiparent block joining block0 and block1 since they do not conflict
      multiparentCreateBlockResult <- nodes(0).casperEff
                                       .deploy(deploys(2)) *> nodes(0).casperEff.createBlock
      Created(multiparentBlock) = multiparentCreateBlockResult
      _                         <- nodes(0).casperEff.addBlock(multiparentBlock)
      _                         <- nodes(1).receive()

      _ = nodes(0).logEff.warns shouldBe empty
      _ = nodes(1).logEff.warns shouldBe empty
      _ = multiparentBlock.header.get.parentHashes.size shouldBe 2
      _ = nodes(0).casperEff.contains(multiparentBlock) shouldBeF true
      _ = nodes(1).casperEff.contains(multiparentBlock) shouldBeF true

      _ = nodes.foreach(_.tearDown())
    } yield ()
  }

  it should "not fail if the forkchoice changes after a bonding event" in {
    val localValidators = validatorKeys.take(3)
    val localBonds =
      localValidators.map(Ed25519.tryToPublic(_).get).zip(List(10L, 30L, 5000L)).toMap
    val BlockMsgWithTransform(Some(localGenesis), localTransforms) =
      buildGenesis(Nil, localBonds, 1L, Long.MaxValue, 0L)
    for {
      nodes <- networkEff(
                localValidators,
                localGenesis,
                localTransforms
              )

      (sk, pk)    = Ed25519.newKeyPair
      pkStr       = Base16.encode(pk)
      forwardCode = BondingUtil.bondingForwarderDeploy(pkStr, pkStr)
      bondingCode <- BondingUtil.faucetBondDeploy[Effect](50, "ed25519", pkStr, sk)(
                      Sync[Effect]
                    )
      forwardDeploy = ProtoUtil.sourceDeploy(
        forwardCode,
        System.currentTimeMillis()
      )
      bondingDeploy = ProtoUtil.sourceDeploy(
        bondingCode,
        forwardDeploy.getHeader.timestamp + 1
      )

      _                    <- nodes.head.casperEff.deploy(forwardDeploy)
      _                    <- nodes.head.casperEff.deploy(bondingDeploy)
      createBlockResult1   <- nodes.head.casperEff.createBlock
      Created(bondedBlock) = createBlockResult1

      bondedBlockStatus <- nodes.head.casperEff
                            .addBlock(bondedBlock)
      _ <- nodes(1).receive()
      _ <- nodes.head.receive()
      _ <- nodes(2).clearMessages() //nodes(2) misses bonding

      createBlockResult2 <- {
        val n = nodes(1)
        import n.casperEff._
        (ProtoUtil.basicDeploy[Effect]() >>= deploy) *> createBlock
      }
      Created(block2) = createBlockResult2
      status2         <- nodes(1).casperEff.addBlock(block2)
      _               <- nodes.head.receive()
      _               <- nodes(1).receive()
      _               <- nodes(2).clearMessages() //nodes(2) misses block built on bonding

      createBlockResult3 <- { //nodes(2) proposes a block
        val n = nodes(2)
        import n.casperEff._
        (ProtoUtil.basicDeploy[Effect]() >>= deploy) *> createBlock
      }
      Created(block3) = createBlockResult3
      status3         <- nodes(2).casperEff.addBlock(block3)
      _               <- nodes.toList.traverse_(_.receive())
      //Since weight of nodes(2) is higher than nodes(0) and nodes(1)
      //their fork-choice changes, thus the new validator
      //is no longer bonded

      createBlockResult4 <- { //nodes(0) proposes a new block
        val n = nodes.head
        import n.casperEff._
        (ProtoUtil.basicDeploy[Effect]() >>= deploy) *> createBlock
      }
      Created(block4) = createBlockResult4
      status4         <- nodes.head.casperEff.addBlock(block4)
      _               <- nodes.toList.traverse_(_.receive())

      _      = bondedBlockStatus shouldBe Valid
      _      = status2 shouldBe Valid
      _      = status3 shouldBe Valid
      result = status4 shouldBe Valid
      _      = nodes.foreach(_.logEff.warns shouldBe Nil)

      _ <- nodes.map(_.tearDown()).toList.sequence
    } yield result
  }

  it should "reject addBlock when there exist deploy by the same (user, millisecond timestamp) in the chain" in {
    for {
      nodes <- networkEff(validatorKeys.take(2), genesis, transforms)
      deployDatas <- (0L to 2L).toList
                      .traverse[Effect, Deploy](_ => ProtoUtil.basicDeploy[Effect]())
      deployPrim0 = deployDatas(1)
        .withHeader(
          deployDatas(1).getHeader
            .withTimestamp(deployDatas(0).getHeader.timestamp)
            .withAccountPublicKey(deployDatas(0).getHeader.accountPublicKey)
        ) // deployPrim0 has the same (user, millisecond timestamp) with deployDatas(0)
      createdBlockResult1 <- nodes(0).casperEff
                              .deploy(deployDatas(0)) *> nodes(0).casperEff.createBlock
      Created(signedBlock1) = createdBlockResult1
      _                     <- nodes(0).casperEff.addBlock(signedBlock1)
      _                     <- nodes(1).receive() // receive block1

      createBlockResult2 <- nodes(0).casperEff
                             .deploy(deployDatas(1)) *> nodes(0).casperEff.createBlock
      Created(signedBlock2) = createBlockResult2
      _                     <- nodes(0).casperEff.addBlock(signedBlock2)
      _                     <- nodes(1).receive() // receive block2

      createBlockResult3 <- nodes(0).casperEff
                             .deploy(deployDatas(2)) *> nodes(0).casperEff.createBlock
      Created(signedBlock3) = createBlockResult3
      _                     <- nodes(0).casperEff.addBlock(signedBlock3)
      _                     <- nodes(1).receive() // receive block3

      _ <- nodes(1).casperEff.contains(signedBlock3) shouldBeF true

      createBlockResult4 <- nodes(1).casperEff
                             .deploy(deployPrim0) *> nodes(1).casperEff.createBlock
      Created(signedBlock4) = createBlockResult4
      _ <- nodes(1).casperEff
            .addBlock(signedBlock4) // should succeed
      _ <- nodes(0).receive() // still receive signedBlock4

      result <- nodes(1).casperEff
                 .contains(signedBlock4) shouldBeF true // Invalid blocks are still added
      _ <- nodes(0).casperEff.contains(signedBlock4) shouldBeF (false)
      _ = nodes(0).logEff.warns
        .count(_ contains "found deploy by the same (user, millisecond timestamp) produced") shouldBe (1)
      _ <- nodes.map(_.tearDownNode()).toList.sequence

      _ = nodes.toList.traverse_[Effect, Assertion] { node =>
        node.validateBlockStorage { blockStorage =>
          for {
            _ <- blockStorage.getBlockMessage(signedBlock1.blockHash) shouldBeF Some(signedBlock1)
            _ <- blockStorage.getBlockMessage(signedBlock2.blockHash) shouldBeF Some(signedBlock2)
            result <- blockStorage.getBlockMessage(signedBlock3.blockHash) shouldBeF Some(
                       signedBlock3
                     )
          } yield result
        }
      }
    } yield result
  }

  it should "ask peers for blocks it is missing" in effectTest {
    for {
      nodes <- networkEff(validatorKeys.take(3), genesis, transforms)
      deployDatas = deploysFromString(
        System.currentTimeMillis(),
        List("for(_ <- @1){ Nil } | @1!(1)", "@2!(2)")
      )

      createBlockResult1 <- nodes(0).casperEff
                             .deploy(deployDatas(0)) *> nodes(0).casperEff.createBlock
      Created(signedBlock1) = createBlockResult1

      _ <- nodes(0).casperEff.addBlock(signedBlock1)
      _ <- nodes(1).receive()
      _ <- nodes(2).clearMessages() //nodes(2) misses this block

      createBlockResult2 <- nodes(0).casperEff
                             .deploy(deployDatas(1)) *> nodes(0).casperEff.createBlock
      Created(signedBlock2) = createBlockResult2

      _ <- nodes(0).casperEff.addBlock(signedBlock2)
      _ <- nodes(1).receive() //receives block2
      _ <- nodes(2).receive() //receives block2; asks for block1
      _ <- nodes(1).receive() //receives request for block1; sends block1
      _ <- nodes(2).receive() //receives block1; adds both block1 and block2

      _ <- nodes(2).casperEff.contains(signedBlock1) shouldBeF true
      _ <- nodes(2).casperEff.contains(signedBlock2) shouldBeF true
      // TransportLayer gets 1 block, 1 is missing. GossipService gets 1 hash, 2 block missing.
      _ = nodes(2).logEff.infos
        .count(_ startsWith "Requested missing block") should (be >= 1 and be <= 2)
      // TransportLayer controlled by .receive calls, only node(1) responds. GossipService has unlimited retrieve, goes to node(0).
      result = (0 to 1)
        .flatMap(nodes(_).logEff.infos)
        .count(
          s => (s startsWith "Received request for block") && (s endsWith "Response sent.")
        ) should be >= 1

      _ <- nodes.map(_.tearDownNode()).toList.sequence
      _ <- nodes.toList.traverse_[Effect, Assertion] { node =>
            node.validateBlockStorage { blockStorage =>
              for {
                _ <- blockStorage.getBlockMessage(signedBlock1.blockHash) shouldBeF Some(
                      signedBlock1
                    )
                result <- blockStorage.getBlockMessage(signedBlock2.blockHash) shouldBeF Some(
                           signedBlock2
                         )
              } yield result
            }
          }
    } yield result
  }

  /*
   *   DAG Looks like this:
   *
   *              h1
   *             /  \
   *            g1   g2
   *            |  X |
   *            f1   f2
   *             \  /
   *              e1
   *              |
   *              d1
   *             /  \
   *            c1   c2
   *            |  X |
   *            b1   b2
   *            |  X |
   *            a1   a2
   *             \  /
   *           genesis
   *
   *  f2 has in its justifications list c2. This should be handled properly.
   *
   */
  it should "ask peers for blocks it is missing and add them" in effectTest {
    //TODO: figure out a way to get wasm into deploys for tests
    object makeDeployA {
      private val accountPk = ProtoUtil.randomAccountAddress()
      def apply(): Deploy = synchronized {
        ProtoUtil.basicDeploy(
          System.currentTimeMillis(),
          ByteString.copyFromUtf8("A"),
          accountPk
        )
      }
    }

    object makeDeployB {
      private val accountPk = ProtoUtil.randomAccountAddress()
      def apply(): Deploy = synchronized {
        ProtoUtil.basicDeploy(
          System.currentTimeMillis(),
          ByteString.copyFromUtf8("B"),
          accountPk
        )
      }
    }

    /** Create a block from a deploy and add it on that node. */
    def deploy(node: HashSetCasperTestNode[Effect], dd: Deploy): Effect[Block] =
      for {
        _                     <- node.casperEff.deploy(dd)
        Created(signedBlock1) <- node.casperEff.createBlock
        _                     <- node.casperEff.addBlock(signedBlock1)
      } yield signedBlock1

    /** nodes 0 and 1 create blocks in parallel; node 2 misses both, e.g. a1 and a2. */
    def stepSplit(nodes: Seq[HashSetCasperTestNode[Effect]]) =
      for {
        _ <- deploy(nodes(0), makeDeployA())
        _ <- deploy(nodes(1), makeDeployB())

        _ <- nodes(0).receive()
        _ <- nodes(1).receive()
        _ <- nodes(2).clearMessages() //nodes(2) misses this block
      } yield ()

    /** node 0 creates a block; node 1 gets it but node 2 doesn't. */
    def stepSingle(nodes: Seq[HashSetCasperTestNode[Effect]]) =
      for {
        _ <- deploy(nodes(0), makeDeployA())

        _ <- nodes(0).receive()
        _ <- nodes(1).receive()
        _ <- nodes(2).clearMessages() //nodes(2) misses this block
      } yield ()

    def propagate(nodes: Seq[HashSetCasperTestNode[Effect]]) =
      for {
        _ <- nodes(0).receive()
        _ <- nodes(1).receive()
        _ <- nodes(2).receive()
      } yield ()

    for {
      nodes <- networkEff(validatorKeys.take(3), genesis, transforms)

      _ <- stepSplit(nodes) // blocks a1 a2
      _ <- stepSplit(nodes) // blocks b1 b2
      _ <- stepSplit(nodes) // blocks c1 c2

      _ <- stepSingle(nodes) // block d1
      _ <- stepSingle(nodes) // block e1

      _ <- stepSplit(nodes) // blocks f1 f2
      _ <- stepSplit(nodes) // blocks g1 g2

      // this block will be propagated to all nodes and force nodes(2) to ask for missing blocks.
      br <- deploy(nodes(0), makeDeployA()) // block h1

      // node(0) just created this block, so it should have it.
      _ <- nodes(0).casperEff.contains(br) shouldBeF true
      // Let every node get everything.
      _ <- List.fill(22)(propagate(nodes)).toList.sequence
      // By now node(2) should have received all dependencies and added block h1
      _ <- nodes(2).casperEff.contains(br) shouldBeF true
      // And if we create one more block on top of h1 it should be the only parent.
      nr <- deploy(nodes(2), makeDeployA())
      _ = nr.header.get.parentHashes.map(PrettyPrinter.buildString) shouldBe Seq(
        PrettyPrinter.buildString(br.blockHash)
      )

      _ <- nodes.map(_.tearDownNode()).toList.sequence
    } yield ()
  }

  it should "ignore adding equivocation blocks" in effectTest {
    for {
      nodes <- networkEff(validatorKeys.take(2), genesis, transforms)

      // Creates a pair that constitutes equivocation blocks
      basicDeployData0 <- ProtoUtil.basicDeploy[Effect]()
      createBlockResult1 <- nodes(0).casperEff
                             .deploy(basicDeployData0) *> nodes(0).casperEff.createBlock
      Created(signedBlock1) = createBlockResult1
      basicDeployData1      <- ProtoUtil.basicDeploy[Effect]()
      createBlockResult1Prime <- nodes(0).casperEff
                                  .deploy(basicDeployData1) *> nodes(0).casperEff.createBlock
      Created(signedBlock1Prime) = createBlockResult1Prime

      _ <- nodes(0).casperEff.addBlock(signedBlock1)
      _ <- nodes(1).receive()
      _ <- nodes(0).casperEff.addBlock(signedBlock1Prime)
      _ <- nodes(1).receive()

      _ <- nodes(1).casperEff.contains(signedBlock1) shouldBeF true
      result <- nodes(1).casperEff
                 .contains(signedBlock1Prime) shouldBeF false // we still add the equivocation pair

      _ <- nodes(0).tearDownNode()
      _ <- nodes(1).tearDownNode()
      _ <- nodes(1).validateBlockStorage { blockStorage =>
            for {
              _      <- blockStorage.getBlockMessage(signedBlock1.blockHash) shouldBeF Some(signedBlock1)
              result <- blockStorage.getBlockMessage(signedBlock1Prime.blockHash) shouldBeF None
            } yield result
          }
    } yield result
  }

  // See [[/docs/casper/images/minimal_equivocation_neglect.png]] but cross out genesis block
  it should "not ignore equivocation blocks that are required for parents of proper nodes" in effectTest {
    for {
      nodes <- networkEff(validatorKeys.take(3), genesis, transforms)
      deployDatas <- (0L to 5L).toList
                      .traverse[Effect, Deploy](_ => ProtoUtil.basicDeploy[Effect]())

      // Creates a pair that constitutes equivocation blocks.
      createBlockResult1 <- nodes(0).casperEff
                             .deploy(deployDatas(0)) *> nodes(0).casperEff.createBlock
      Created(signedBlock1) = createBlockResult1
      // Create a 2nd block without storing the 1st, so they have the same parent.
      createBlockResult1Prime <- nodes(0).casperEff
                                  .deploy(deployDatas(1)) *> nodes(0).casperEff.createBlock
      Created(signedBlock1Prime) = createBlockResult1Prime

      // NOTE: Adding a block created (but not stored) by node(0) directly to node(1)
      // is not something you can normally achieve with gossiping.
      _ <- nodes(1).casperEff.addBlock(signedBlock1)
      _ <- nodes(0).clearMessages() //nodes(0) misses this block
      _ <- nodes(2).clearMessages() //nodes(2) misses this block

      _ <- nodes(0).casperEff.addBlock(signedBlock1Prime)
      _ <- nodes(2).receive()
      _ <- nodes(1).clearMessages() //nodes(1) misses this block

      _ <- nodes(1).casperEff.contains(signedBlock1) shouldBeF true
      _ <- nodes(2).casperEff.contains(signedBlock1) shouldBeF false

      _ <- nodes(1).casperEff.contains(signedBlock1Prime) shouldBeF false
      _ <- nodes(2).casperEff.contains(signedBlock1Prime) shouldBeF true

      // Now that node(1) and node(2) have different blocks, they each create one on top of theirs.
      createBlockResult2 <- nodes(1).casperEff
                             .deploy(deployDatas(2)) *> nodes(1).casperEff.createBlock
      Created(signedBlock2) = createBlockResult2
      createBlockResult3 <- nodes(2).casperEff
                             .deploy(deployDatas(3)) *> nodes(2).casperEff.createBlock
      Created(signedBlock3) = createBlockResult3

      _ <- nodes(2).casperEff.addBlock(signedBlock3)
      _ <- nodes(1).casperEff.addBlock(signedBlock2)
      _ <- nodes(2).clearMessages() //nodes(2) ignores block2
      _ <- nodes(1).receive() // receives block3; asks for block1'
      _ <- nodes(2).receive() // receives request for block1'; sends block1'
      _ <- nodes(1).receive() // receives block1'; adds both block3 and block1'

      // node(1) should have both block2 and block3 at this point and recognize the equivocation.
      // Because node(1) will also see that the signedBlock3 is building on top of signedBlock1Prime,
      //it should download signedBlock1Prime as an `AdmissibleEquivocation`; otherwise if it didn't
      // have an offspring it would be an `IgnorableEquivocation` and dropped.
      _ <- nodes(1).casperEff.contains(signedBlock3) shouldBeF true
      _ <- nodes(1).casperEff.contains(signedBlock1Prime) shouldBeF true

      createBlockResult4 <- nodes(1).casperEff
                             .deploy(deployDatas(4)) *> nodes(1).casperEff.createBlock
      Created(signedBlock4) = createBlockResult4
      _                     <- nodes(1).casperEff.addBlock(signedBlock4)

      // Node 1 should contain both blocks constituting the equivocation
      _ <- nodes(1).casperEff.contains(signedBlock1) shouldBeF true
      _ <- nodes(1).casperEff.contains(signedBlock1Prime) shouldBeF true

      _ <- nodes(1).casperEff
            .contains(signedBlock4) shouldBeF false // Since we have enough evidence that it is equivocation, we no longer add it to dag.

      _ = nodes(1).logEff.infos.count(_ contains "Added admissible equivocation") should be(1)
      _ = nodes(2).logEff.warns.size should be(0)
      _ = nodes(1).logEff.warns.size should be(1)
      _ = nodes(0).logEff.warns.size should be(0)

      _ <- nodes(1).casperEff
            .normalizedInitialFault(ProtoUtil.weightMap(genesis)) shouldBeF 1f / (1f + 3f + 5f + 7f)
      _ <- nodes.map(_.tearDownNode()).toList.sequence

      _ <- nodes(0).validateBlockStorage { blockStorage =>
            for {
              _ <- blockStorage.getBlockMessage(signedBlock1.blockHash) shouldBeF None
              result <- blockStorage.getBlockMessage(signedBlock1Prime.blockHash) shouldBeF Some(
                         signedBlock1Prime
                       )
            } yield result
          }
      _ <- nodes(1).validateBlockStorage { blockStorage =>
            for {
              _      <- blockStorage.getBlockMessage(signedBlock2.blockHash) shouldBeF Some(signedBlock2)
              result <- blockStorage.getBlockMessage(signedBlock4.blockHash) shouldBeF None
            } yield result
          }
      result <- nodes(2).validateBlockStorage { blockStorage =>
                 for {
                   _ <- blockStorage.getBlockMessage(signedBlock3.blockHash) shouldBeF Some(
                         signedBlock3
                       )
                   result <- blockStorage.getBlockMessage(signedBlock1Prime.blockHash) shouldBeF Some(
                              signedBlock1Prime
                            )
                 } yield result
               }
    } yield result
  }

  it should "not ignore adding equivocation blocks when a child is revealed later" in effectTest {
    for {
      nodes <- networkEff(validatorKeys.take(2), genesis, transforms)

      makeDeploy = (n: Int) => {
        for {
          deploy         <- ProtoUtil.basicDeploy[Effect]()
          result         <- nodes(n).casperEff.deploy(deploy) *> nodes(n).casperEff.createBlock
          Created(block) = result
        } yield block
      }

      // Creates a pair that constitutes equivocation blocks
      block1      <- makeDeploy(0)
      block1Prime <- makeDeploy(0)

      _ <- nodes(0).casperEff.addBlock(block1) shouldBeF Valid
      _ <- nodes(0).casperEff.addBlock(block1Prime) shouldBeF IgnorableEquivocation
      _ <- nodes(1).clearMessages()
      _ <- nodes(1).casperEff.addBlock(block1Prime) shouldBeF Valid
      _ <- nodes(0).receive()

      _ <- nodes(0).casperEff.contains(block1) shouldBeF true
      _ <- nodes(0).casperEff.contains(block1Prime) shouldBeF false

      block2Prime <- makeDeploy(1)
      _           <- nodes(1).casperEff.addBlock(block2Prime) shouldBeF Valid
      _           <- nodes(0).receive()
      // Process dependencies
      _ <- nodes(1).receive()
      _ <- nodes(0).receive()

      _ <- nodes(0).casperEff.contains(block2Prime) shouldBeF true
      _ <- nodes(0).casperEff.contains(block1Prime) shouldBeF true

      _ <- nodes.toList.traverse(_.tearDown())
    } yield ()
  }

  it should "reject blocks that include a invalid block pointer" in effectTest {
    for {
      nodes           <- networkEff(validatorKeys.take(3), genesis, transforms)
      deploys         <- (1L to 6L).toList.traverse(_ => ProtoUtil.basicDeploy[Effect]())
      deploysWithCost = deploys.map(d => ProcessedDeploy(deploy = Some(d))).toIndexedSeq

      createBlockResult <- nodes(0).casperEff
                            .deploy(deploys(0)) *> nodes(0).casperEff.createBlock
      Created(signedBlock) = createBlockResult
      signedInvalidBlock = BlockUtil.resignBlock(
        signedBlock.withHeader(signedBlock.getHeader.withValidatorBlockSeqNum(-2)),
        nodes(0).validatorId.privateKey
      ) // Invalid seq num

      // This is going to be signed by node(1)
      blockWithInvalidJustification <- buildBlockWithInvalidJustification(
                                        nodes,
                                        deploysWithCost,
                                        signedInvalidBlock
                                      )

      // Adding the block that only refers to an invalid node as justification; it will not send notifications.
      _ <- nodes(1).casperEff
            .addBlock(blockWithInvalidJustification)
      _ <- nodes(0)
            .clearMessages() // nodes(0) rejects normal adding process for blockThatPointsToInvalidBlock

      // NOTE: Disabled the following code becasue it relies on the TransportLayer message types.
      // signedInvalidBlockPacketMessage = packet(
      //   nodes(0).local,
      //   transport.Block,
      //   signedInvalidBlock.toByteString
      // )
      // _ <- nodes(0).transportLayerEff.send(nodes(1).local, signedInvalidBlockPacketMessage)
      // _ <- nodes(1).receive() // receives signedInvalidBlock; attempts to add both blocks
      // NOTE: Instead of the above let's just add it directly to node(1); node(0) doesn't have this block.
      _ <- nodes(1).casperEff
            .addBlock(signedInvalidBlock)

      _ = nodes(1).logEff.warns.count(_ startsWith "Recording invalid block") should be(1)
      _ <- nodes(1).casperEff.contains(signedInvalidBlock) shouldBeF false
      _ <- nodes.map(_.tearDown()).toList.sequence
    } yield ()
  }

  it should "handle a long chain of block requests appropriately" in effectTest {
    for {
      nodes <- networkEff(
                validatorKeys.take(2),
                genesis,
                transforms,
                storageSize = 1024L * 1024 * 10
              )

      _ <- (1L to 10L).toList.traverse_[Effect, Unit] { _ =>
            for {
              deploy <- ProtoUtil.basicDeploy[Effect]()
              createBlockResult <- nodes(0).casperEff
                                    .deploy(deploy) *> nodes(0).casperEff.createBlock
              Created(block) = createBlockResult

              _ <- nodes(0).casperEff.addBlock(block)
              _ <- nodes(1).clearMessages() //nodes(1) misses this block
            } yield ()
          }
      deployData10 <- ProtoUtil.basicDeploy[Effect]()
      createBlock11Result <- nodes(0).casperEff.deploy(deployData10) *> nodes(
                              0
                            ).casperEff.createBlock
      Created(block11) = createBlock11Result
      _                <- nodes(0).casperEff.addBlock(block11)

      // Cycle of requesting and passing blocks until block #9 from nodes(0) to nodes(1)
      _ <- (0 to 8).toList.traverse_[Effect, Unit] { _ =>
            nodes(1).receive().void *> nodes(0).receive().void
          }

      // We simulate a network failure here by not allowing block #10 to get passed to nodes(1)
      // And then we assume fetchDependencies eventually gets called
      _ <- nodes(1).casperEff.fetchDependencies
      _ <- nodes(0).receive()

      reqCnt = nodes(1).logEff.infos.count(_ startsWith "Requested missing block")
      _      = reqCnt should be >= 10 // TransportLayer
      _      = reqCnt should be <= 11 // GossipService

      resCnt = nodes(0).logEff.infos.count(
        s => (s startsWith "Received request for block") && (s endsWith "Response sent.")
      )
      _ = resCnt shouldBe reqCnt

      _ <- nodes.map(_.tearDown()).toList.sequence
    } yield ()
  }

  it should "create valid block when receives an invalid block" in effectTest {
    for {
      nodes <- networkEff(
                validatorKeys.take(2),
                genesis,
                transforms
              )
      deployData1 <- ProtoUtil.basicDeploy[Effect]()
      createBlock1Result <- nodes(0).casperEff
                             .deploy(deployData1) *> nodes(0).casperEff.createBlock
      Created(block1) = createBlock1Result
      invalidBlock1 = BlockUtil.resignBlock(
        block1.withHeader(block1.getHeader.withTimestamp(Long.MaxValue)),
        nodes(0).validatorId.privateKey
      )
      _ <- nodes(0).casperEff.addBlock(invalidBlock1)
      _ = nodes(0).logEff.warns.count(_ startsWith "Recording invalid block") should be(1)
      // nodes(0) won't send invalid blocks
      _ <- nodes(1).receive()
      _ <- nodes(1).casperEff
            .contains(invalidBlock1) shouldBeF false
      // we manually add this invalid block to node1
      _ <- nodes(1).casperEff.addBlock(invalidBlock1)
      _ <- nodes(1).casperEff
            .contains(invalidBlock1) shouldBeF false
      deployData2 <- ProtoUtil.basicDeploy[Effect]()
      createBlock2Result <- nodes(1).casperEff
                             .deploy(deployData2) *> nodes(1).casperEff.createBlock
      Created(block2) = createBlock2Result
      _               <- nodes(1).casperEff.addBlock(block2)
      _               <- nodes(0).receive()
      _               <- nodes.map(_.tearDownNode()).toList.sequence
      _ <- nodes.toList.traverse_[Effect, Assertion] { node =>
            node.validateBlockStorage { blockStorage =>
              for {
                _      <- blockStorage.getBlockMessage(invalidBlock1.blockHash) shouldBeF None
                result <- blockStorage.getBlockMessage(block2.blockHash) shouldBeF Some(block2)
              } yield result
            }
          }
    } yield ()
  }

  it should "increment last finalized block as appropriate in round robin" in effectTest {
    val stake      = 10L
    val equalBonds = validators.map(_ -> stake).toMap
    val BlockMsgWithTransform(Some(genesisWithEqualBonds), transformsWithEqualBonds) =
      buildGenesis(Seq.empty, equalBonds, 1L, Long.MaxValue, 0L)

    def checkLastFinalizedBlock(
        node: HashSetCasperTestNode[Effect],
        expected: Block
    )(implicit pos: org.scalactic.source.Position): Effect[Unit] =
      node.casperEff.lastFinalizedBlock map { block =>
        PrettyPrinter.buildString(block) shouldBe PrettyPrinter.buildString(expected)
        ()
      }

    for {
      nodes <- networkEff(
                validatorKeys.take(3),
                genesisWithEqualBonds,
                transformsWithEqualBonds,
                faultToleranceThreshold = 0f // With equal bonds this should allow the final block to move as expected.
              )
      deployDatas <- (1L to 10L).toList.traverse(_ => ProtoUtil.basicDeploy[Effect]())

      Created(block1) <- nodes(0).casperEff
                          .deploy(deployDatas(0)) *> nodes(0).casperEff.createBlock
      _ <- nodes(0).casperEff.addBlock(block1)
      _ <- nodes(1).receive()
      _ <- nodes(2).receive()

      Created(block2) <- nodes(1).casperEff
                          .deploy(deployDatas(1)) *> nodes(1).casperEff.createBlock
      _ <- nodes(1).casperEff.addBlock(block2)
      _ <- nodes(0).receive()
      _ <- nodes(2).receive()

      Created(block3) <- nodes(2).casperEff
                          .deploy(deployDatas(2)) *> nodes(2).casperEff.createBlock
      _ <- nodes(2).casperEff.addBlock(block3)
      _ <- nodes(0).receive()
      _ <- nodes(1).receive()

      Created(block4) <- nodes(0).casperEff
                          .deploy(deployDatas(3)) *> nodes(0).casperEff.createBlock
      _ <- nodes(0).casperEff.addBlock(block4)
      _ <- nodes(1).receive()
      _ <- nodes(2).receive()

      Created(block5) <- nodes(1).casperEff
                          .deploy(deployDatas(4)) *> nodes(1).casperEff.createBlock
      _ <- nodes(1).casperEff.addBlock(block5)
      _ <- nodes(0).receive()
      _ <- nodes(2).receive()

      Created(block6) <- nodes(2).casperEff
                          .deploy(deployDatas(5)) *> nodes(2).casperEff.createBlock
      _ <- nodes(2).casperEff.addBlock(block6)
      _ <- nodes(0).receive()
      _ <- nodes(1).receive()

      _                     <- checkLastFinalizedBlock(nodes(0), block1)
      pendingOrProcessedNum <- nodes(0).deployStorage.sizePendingOrProcessed()
      _                     = pendingOrProcessedNum should be(1)

      Created(block7) <- nodes(0).casperEff
                          .deploy(deployDatas(6)) *> nodes(0).casperEff.createBlock
      _ <- nodes(0).casperEff.addBlock(block7)
      _ <- nodes(1).receive()
      _ <- nodes(2).receive()

      _                     <- checkLastFinalizedBlock(nodes(0), block2)
      pendingOrProcessedNum <- nodes(0).deployStorage.sizePendingOrProcessed()
      _                     = pendingOrProcessedNum should be(2) // deploys contained in block 4 and block 7

      Created(block8) <- nodes(1).casperEff
                          .deploy(deployDatas(7)) *> nodes(1).casperEff.createBlock
      _ <- nodes(1).casperEff.addBlock(block8)
      _ <- nodes(0).receive()
      _ <- nodes(2).receive()

      _                     <- checkLastFinalizedBlock(nodes(0), block3)
      pendingOrProcessedNum <- nodes(0).deployStorage.sizePendingOrProcessed()
      _                     = pendingOrProcessedNum should be(2) // deploys contained in block 4 and block 7

      Created(block9) <- nodes(2).casperEff
                          .deploy(deployDatas(8)) *> nodes(2).casperEff.createBlock
      _ <- nodes(2).casperEff.addBlock(block9)
      _ <- nodes(0).receive()
      _ <- nodes(1).receive()

      _                     <- checkLastFinalizedBlock(nodes(0), block4)
      pendingOrProcessedNum <- nodes(0).deployStorage.sizePendingOrProcessed()
      _                     = pendingOrProcessedNum should be(1) // deploys contained in block 7

      Created(block10) <- nodes(0).casperEff
                           .deploy(deployDatas(9)) *> nodes(0).casperEff.createBlock
      _ <- nodes(0).casperEff.addBlock(block10)
      _ <- nodes(1).receive()
      _ <- nodes(2).receive()

      _                     <- checkLastFinalizedBlock(nodes(0), block5)
      pendingOrProcessedNum <- nodes(0).deployStorage.sizePendingOrProcessed()
      _                     = pendingOrProcessedNum should be(2) // deploys contained in block 7 and block 10

      _ <- nodes.map(_.tearDown()).toList.sequence
    } yield ()
  }

  it should "fail when deploying with insufficient gas" in effectTest {
    val node = standaloneEff(genesis, transforms, validatorKeys.head)
    import node._
    implicit val timeEff = new LogicalTime[Effect]

    for {
      deploy <- ProtoUtil.basicDeploy[Effect]().map { d =>
                 d.withBody(
                   d.getBody.withPayment(
                     Deploy.Code().withWasm(ByteString.copyFromUtf8("some payment code"))
                   )
                 )
               }
      _                 <- node.casperEff.deploy(deploy)
      createBlockResult <- MultiParentCasper[Effect].createBlock
      Created(block)    = createBlockResult
    } yield {
      cancelUntilFixed("FIXME: Implement cost accounting!")
      //assert(block.body.get.deploys.head.isError)
    }
  }

  it should "succeed if given enough gas for deploy" in effectTest {
    val node = standaloneEff(genesis, transforms, validatorKeys.head)
    import node._
    implicit val timeEff = new LogicalTime[Effect]

    for {
      deploy <- ProtoUtil.basicDeploy[Effect]()
      _      <- node.casperEff.deploy(deploy)

      createBlockResult <- MultiParentCasper[Effect].createBlock
      Created(block)    = createBlockResult
    } yield assert(!block.body.get.deploys.head.isError)
  }

<<<<<<< HEAD
  it should "put deploys with invalid nonce back into the deploy buffer" in effectTest {
    val node = standaloneEff(genesis, transforms, validatorKeys.head)
    import node._
    implicit val timeEff = new LogicalTime[Effect]

    // Choosing obviously invalid nonce as there's no way to extract current account's nonce from the GlobalState
    val invalidNonce = 1000L

    for {
      validDeploy       <- ProtoUtil.basicDeploy[Effect](1L)
      invalidDeploy     <- ProtoUtil.basicDeploy[Effect](invalidNonce)
      _                 <- node.casperEff.deploy(invalidDeploy)
      _                 <- node.casperEff.deploy(validDeploy)
      createBlockResult <- MultiParentCasper[Effect].createBlock
      Created(block)    = createBlockResult
      containsInvalidDeploy <- node.deployStorage
                                .getPendingOrProcessed(invalidDeploy.deployHash)
                                .map(_.nonEmpty)
    } yield {
      assert(block.body.get.deploys.flatMap(_.deploy).contains(validDeploy))
      assert(containsInvalidDeploy)
    }
  }

=======
>>>>>>> 59bcc6fc
  it should "put orphaned deploys back into the pending deploy buffer" in effectTest {
    // Make a network where we don't validate nonces, I just want the merge conflict.
    for {
      nodes <- networkEff(
                validatorKeys.take(2),
                genesis,
                transforms,
                maybeMakeEE =
                  Some(HashSetCasperTestNode.simpleEEApi[Effect](_, generateConflict = true))
              )

      deployA          <- ProtoUtil.basicDeploy[Effect]()
      _                <- nodes(0).casperEff.deploy(deployA)
      createA          <- nodes(0).casperEff.createBlock
      Created(blockA)  = createA
      _                <- nodes(0).casperEff.addBlock(blockA) shouldBeF Valid
      processedDeploys <- nodes(0).deployStorage.readProcessed
      _                = processedDeploys should contain(deployA)

      deployB         <- ProtoUtil.basicDeploy[Effect]()
      _               <- nodes(1).casperEff.deploy(deployB)
      createB         <- nodes(1).casperEff.createBlock
      Created(blockB) = createB
      // nodes(1) should have more weight then nodes(0) so it should take over
      _              <- nodes(0).casperEff.addBlock(blockB) shouldBeF Valid
      pendingDeploys <- nodes(0).deployStorage.readPending
      _              = pendingDeploys should contain(deployA)
      _              <- nodes.map(_.tearDown()).toList.sequence
    } yield ()
  }

  it should "not execute deploys which are already in the past" in effectTest {
    val node =
      standaloneEff(genesis, transforms, validatorKeys.head, faultToleranceThreshold = -1.0f)
    for {
      deploy          <- ProtoUtil.basicDeploy[Effect]()
      _               <- node.casperEff.deploy(deploy)
      create1         <- node.casperEff.createBlock
      Created(block1) = create1
      _               <- node.casperEff.addBlock(block1) shouldBeF Valid

      // Should be finalized, so not stop it appearing again as pending.
      processedDeploys <- node.deployStorage.readProcessed
      _                = processedDeploys shouldBe empty

      // Should be able to enquee the deploy again.
      _               <- node.casperEff.deploy(deploy)
      pendingDeploys1 <- node.deployStorage.readPending
      _               = pendingDeploys1 should not be empty

      // Should not put it in a block.
      createB <- node.casperEff.createBlock
      _       = createB shouldBe CreateBlockStatus.noNewDeploys

      // Should discard the deploy.
      pendingDeploys2 <- node.deployStorage.readPending
      _               = pendingDeploys2 shouldBe empty

      _ <- node.tearDown()
    } yield ()
  }

  it should "not merge blocks which have the same deploy in their history" in effectTest {
    // Make a network where we don't validate nonces, I just want the merge conflict.
    for {
      nodes <- networkEff(
                validatorKeys.take(2),
                genesis,
                transforms
              )

      deployA          <- ProtoUtil.basicDeploy[Effect]()
      _                <- nodes(0).casperEff.deploy(deployA)
      createA0         <- nodes(0).casperEff.createBlock
      Created(blockA0) = createA0
      _                <- nodes(0).casperEff.addBlock(blockA0) shouldBeF Valid

      _                <- nodes(1).casperEff.deploy(deployA)
      createA1         <- nodes(1).casperEff.createBlock
      Created(blockA1) = createA1
      _                <- nodes(1).casperEff.addBlock(blockA1) shouldBeF Valid

      // Tell nodes(1) about the block from nodes(0) which has the same deploy.
      _ <- nodes(1).casperEff.addBlock(blockA0) shouldBeF Valid

      // Try to build a new block on top of both, they shouldn't merge.
      deployB          <- ProtoUtil.basicDeploy[Effect]()
      _                <- nodes(1).casperEff.deploy(deployB)
      createB1         <- nodes(1).casperEff.createBlock
      Created(blockB1) = createB1

      // nodes(1) has more weight then nodes(0)
      _ = blockB1.getHeader.parentHashes should have size 1
      _ = blockB1.getHeader.parentHashes.head shouldBe blockA1.blockHash

      _ <- nodes.map(_.tearDown()).toList.sequence
    } yield ()
  }

<<<<<<< HEAD
  it should "remove deploys with lower than expected nonces from the buffer" in effectTest {
    val node = standaloneEff(genesis, transforms, validatorKeys.head)

    for {
      deploy1           <- ProtoUtil.basicDeploy[Effect](1L)
      _                 <- node.casperEff.deploy(deploy1)
      createBlockResult <- node.casperEff.createBlock
      Created(block)    = createBlockResult
      _                 <- node.casperEff.addBlock(block)

      // Add a deploy that is not in the future but in the past.
      // Clear out the other deploy so this invalid one isn't rejected straight away.
      _ <- node.deployStorage.markAsFinalized(List(deploy1))

      deploy0     <- ProtoUtil.basicDeploy[Effect](0L)
      _           <- node.casperEff.deploy(deploy0)
      maybeDeploy <- node.deployStorage.getPendingOrProcessed(deploy0.deployHash)
      _           = maybeDeploy should not be empty
      _           <- node.casperEff.createBlock shouldBeF NoNewDeploys
      maybeDeploy <- node.deployStorage.getPendingOrProcessed(deploy0.deployHash)
      _           = maybeDeploy shouldBe empty
    } yield ()
  }

  it should "reject deploys with nonces already processed but still in the buffer" in effectTest {
    val node = standaloneEff(genesis, transforms, validatorKeys.head)

    for {
      deployA           <- ProtoUtil.basicDeploy[Effect](1L)
      _                 <- node.casperEff.deploy(deployA)
      createBlockResult <- node.casperEff.createBlock
      Created(block)    = createBlockResult
      _                 <- node.casperEff.addBlock(block)

      deployB     <- ProtoUtil.basicDeploy[Effect](1L)
      r           <- node.casperEff.deploy(deployB)
      _           = r.isLeft shouldBe true
      _           = r.left.get shouldBe an[IllegalArgumentException]
      maybeDeploy <- node.deployStorage.getPendingOrProcessed(deployB.deployHash)
      _           = maybeDeploy shouldBe empty
    } yield ()
  }

  it should "accept deploys with nonces already seen but only in the pending buffer" in effectTest {
    val node = standaloneEff(genesis, transforms, validatorKeys.head)

    for {
      deployA     <- ProtoUtil.basicDeploy[Effect](1L)
      _           <- node.casperEff.deploy(deployA)
      deployB     <- ProtoUtil.basicDeploy[Effect](1L)
      _           <- node.casperEff.deploy(deployB)
      maybeDeploy <- node.deployStorage.getPendingOrProcessed(deployB.deployHash)
      _           = maybeDeploy should not be empty
    } yield ()
  }

=======
>>>>>>> 59bcc6fc
  it should "return NoNewDeploys status if there are no deploys to put into the block after executing contracts" in effectTest {
    val node = standaloneEff(genesis, transforms, validatorKeys.head)
    import node._

    val deploy = ProtoUtil.basicDeploy(timestamp = 1L)

    for {
      Created(block) <- node.casperEff.deploy(deploy) *> MultiParentCasper[Effect].createBlock
      _              <- MultiParentCasper[Effect].addBlock(block)
      _              <- MultiParentCasper[Effect].createBlock shouldBeF io.casperlabs.casper.NoNewDeploys
    } yield ()
  }

  it should "only execute the next deploy per account in one proposal" in effectTest {
    val node             = standaloneEff(genesis, transforms, validatorKeys.head)
    implicit val timeEff = new LogicalTime[Effect]

    def propose() =
      for {
        create         <- node.casperEff.createBlock
        Created(block) = create
        _              <- node.casperEff.addBlock(block)
      } yield block

    for {
      deploy1 <- ProtoUtil.basicDeploy[Effect]()
      deploy2 <- ProtoUtil.basicDeploy[Effect]()
      _       <- node.casperEff.deploy(deploy1)
      _       <- node.casperEff.deploy(deploy2)

      block1           <- propose()
      _                = block1.getBody.deploys.map(_.getDeploy) should contain only (deploy1)
      processedDeploys <- node.deployStorage.readProcessed
      pendingDeploys   <- node.deployStorage.readPending
      _                = processedDeploys should contain only (deploy1)
      _                = pendingDeploys should contain only (deploy2)

      block2           <- propose()
      _                = block2.getBody.deploys.map(_.getDeploy) should contain only (deploy2)
      processedDeploys <- node.deployStorage.readProcessed
      pendingDeploys   <- node.deployStorage.readPending
      _ = processedDeploys should contain theSameElementsAs List(
        deploy1,
        deploy2
      )
      _ = pendingDeploys shouldBe empty

    } yield ()
  }

  it should "store deploys processing result when create or receive new valid block" in effectTest {
    for {
      nodes <- networkEff(
                validatorKeys.take(2),
                genesis,
                transforms,
                maybeMakeEE =
                  Some(HashSetCasperTestNode.simpleEEApi[Effect](_, _, generateConflict = false))
              )

      deployA         <- ProtoUtil.basicDeploy[Effect](1L)
      _               <- nodes(0).casperEff.deploy(deployA)
      Created(blockA) <- nodes(0).casperEff.createBlock
      _               <- nodes(0).casperEff.addBlock(blockA) shouldBeF Valid
      _               <- nodes(1).receive()

      processingResults <- nodes(0).deployStorage.getProcessingResults(deployA.deployHash)
      _ = processingResults.map {
        case (blockHash, pd) => (blockHash, pd.getDeploy)
      } shouldBe List((blockA.blockHash, deployA))

      processingResults <- nodes(1).deployStorage.getProcessingResults(deployA.deployHash)
      _ = processingResults.map {
        case (blockHash, pd) => (blockHash, pd.getDeploy)
      } shouldBe List((blockA.blockHash, deployA))
      _ <- nodes.map(_.tearDown()).toList.sequence
    } yield ()
  }

  it should "not store deploys processing result when create or receive new invalid block" in effectTest {
    for {
      nodes <- networkEff(
                validatorKeys.take(2),
                genesis,
                transforms,
                maybeMakeEE =
                  Some(HashSetCasperTestNode.simpleEEApi[Effect](_, _, generateConflict = false))
              )

      deployA         <- ProtoUtil.basicDeploy[Effect](1L)
      _               <- nodes(0).casperEff.deploy(deployA)
      Created(blockA) <- nodes(0).casperEff.createBlock
      invalidBlockA = BlockUtil.resignBlock(
        blockA.withHeader(blockA.getHeader.withTimestamp(Long.MaxValue)),
        nodes(0).validatorId.privateKey
      )
      blockStatus <- nodes(0).casperEff.addBlock(invalidBlockA)
      _           = blockStatus shouldBe an[InvalidBlock]
      // nodes(0) won't relay invalid block
      _ <- nodes(1).receive()
      _ <- nodes(1).casperEff.contains(invalidBlockA) shouldBeF (false)
      // adding manually
      blockStatus <- nodes(1).casperEff.addBlock(invalidBlockA)
      _           = blockStatus shouldBe an[InvalidBlock]
      _ <- nodes(0).deployStorage
            .getProcessingResults(deployA.deployHash) shouldBeF (Nil)
      _ <- nodes(1).deployStorage.getProcessingResults(deployA.deployHash) shouldBeF (Nil)
      _ <- nodes.map(_.tearDown()).toList.sequence
    } yield ()
  }

  private def buildBlockWithInvalidJustification(
      nodes: IndexedSeq[HashSetCasperTestNode[Effect]],
      deploys: immutable.IndexedSeq[ProcessedDeploy],
      signedInvalidBlock: Block
  ): Effect[Block] = {
    val postState =
      Block.GlobalState().withBonds(ProtoUtil.bonds(genesis))
    val serializedJustifications =
      Seq(
        Justification(signedInvalidBlock.getHeader.validatorPublicKey, signedInvalidBlock.blockHash)
      )
    val body = Block.Body().withDeploys(deploys)
    val header = Block
      .Header()
      .withParentHashes(signedInvalidBlock.header.get.parentHashes)
      .withJustifications(serializedJustifications)
      .withBodyHash(ProtoUtil.protoHash(body))
      .withState(postState)
      .withRank(1)
    val blockHash = ProtoUtil.protoHash(header)
    val blockThatPointsToInvalidBlock =
      Block()
        .withBlockHash(blockHash)
        .withHeader(header)
        .withBody(body)
    nodes(1).casperEff.dag.flatMap { dag =>
      ProtoUtil.signBlock[Effect](
        blockThatPointsToInvalidBlock,
        dag,
        validators(1),
        validatorKeys(1),
        Ed25519
      )
    }
  }
}

object HashSetCasperTest {
  def createBonds(validators: Seq[PublicKey]): Map[PublicKey, Long] =
    validators.zipWithIndex.map { case (v, i) => v -> (2L * i.toLong + 1L) }.toMap

  def createGenesis(bonds: Map[PublicKey, Long]): BlockMsgWithTransform =
    buildGenesis(Seq.empty, bonds, 1L, Long.MaxValue, 0L)

  def buildGenesis(
      wallets: Seq[PreWallet],
      bonds: Map[PublicKey, Long],
      minimumBond: Long,
      maximumBond: Long,
      timestamp: Long
  ): BlockMsgWithTransform = {
    implicit val logEff                  = new LogStub[Task]()
    val initial                          = Genesis.withoutContracts(bonds, timestamp, "casperlabs")
    implicit val casperSmartContractsApi = HashSetCasperTestNode.simpleEEApi[Task](Map.empty)
    implicit val filesApi                = FilesAPI.create[Task]
    val validators = bonds.map {
      case (id, stake) => ProofOfStakeValidator(id, stake)
    }.toSeq

    (for {
      blessed <- Genesis.defaultBlessedTerms[Task](
                  accountPublicKeyPath = None,
                  initialMotes = BigInt(0),
                  ProofOfStakeParams(minimumBond, maximumBond, validators),
                  wallets,
                  mintCodePath = None,
                  posCodePath = None,
                  bondsFile = None
                )
      genenis <- Genesis
                  .withContracts[Task](
                    initial,
                    blessed
                  )
    } yield genenis).unsafeRunSync
  }
}<|MERGE_RESOLUTION|>--- conflicted
+++ resolved
@@ -1128,33 +1128,6 @@
     } yield assert(!block.body.get.deploys.head.isError)
   }
 
-<<<<<<< HEAD
-  it should "put deploys with invalid nonce back into the deploy buffer" in effectTest {
-    val node = standaloneEff(genesis, transforms, validatorKeys.head)
-    import node._
-    implicit val timeEff = new LogicalTime[Effect]
-
-    // Choosing obviously invalid nonce as there's no way to extract current account's nonce from the GlobalState
-    val invalidNonce = 1000L
-
-    for {
-      validDeploy       <- ProtoUtil.basicDeploy[Effect](1L)
-      invalidDeploy     <- ProtoUtil.basicDeploy[Effect](invalidNonce)
-      _                 <- node.casperEff.deploy(invalidDeploy)
-      _                 <- node.casperEff.deploy(validDeploy)
-      createBlockResult <- MultiParentCasper[Effect].createBlock
-      Created(block)    = createBlockResult
-      containsInvalidDeploy <- node.deployStorage
-                                .getPendingOrProcessed(invalidDeploy.deployHash)
-                                .map(_.nonEmpty)
-    } yield {
-      assert(block.body.get.deploys.flatMap(_.deploy).contains(validDeploy))
-      assert(containsInvalidDeploy)
-    }
-  }
-
-=======
->>>>>>> 59bcc6fc
   it should "put orphaned deploys back into the pending deploy buffer" in effectTest {
     // Make a network where we don't validate nonces, I just want the merge conflict.
     for {
@@ -1254,65 +1227,6 @@
     } yield ()
   }
 
-<<<<<<< HEAD
-  it should "remove deploys with lower than expected nonces from the buffer" in effectTest {
-    val node = standaloneEff(genesis, transforms, validatorKeys.head)
-
-    for {
-      deploy1           <- ProtoUtil.basicDeploy[Effect](1L)
-      _                 <- node.casperEff.deploy(deploy1)
-      createBlockResult <- node.casperEff.createBlock
-      Created(block)    = createBlockResult
-      _                 <- node.casperEff.addBlock(block)
-
-      // Add a deploy that is not in the future but in the past.
-      // Clear out the other deploy so this invalid one isn't rejected straight away.
-      _ <- node.deployStorage.markAsFinalized(List(deploy1))
-
-      deploy0     <- ProtoUtil.basicDeploy[Effect](0L)
-      _           <- node.casperEff.deploy(deploy0)
-      maybeDeploy <- node.deployStorage.getPendingOrProcessed(deploy0.deployHash)
-      _           = maybeDeploy should not be empty
-      _           <- node.casperEff.createBlock shouldBeF NoNewDeploys
-      maybeDeploy <- node.deployStorage.getPendingOrProcessed(deploy0.deployHash)
-      _           = maybeDeploy shouldBe empty
-    } yield ()
-  }
-
-  it should "reject deploys with nonces already processed but still in the buffer" in effectTest {
-    val node = standaloneEff(genesis, transforms, validatorKeys.head)
-
-    for {
-      deployA           <- ProtoUtil.basicDeploy[Effect](1L)
-      _                 <- node.casperEff.deploy(deployA)
-      createBlockResult <- node.casperEff.createBlock
-      Created(block)    = createBlockResult
-      _                 <- node.casperEff.addBlock(block)
-
-      deployB     <- ProtoUtil.basicDeploy[Effect](1L)
-      r           <- node.casperEff.deploy(deployB)
-      _           = r.isLeft shouldBe true
-      _           = r.left.get shouldBe an[IllegalArgumentException]
-      maybeDeploy <- node.deployStorage.getPendingOrProcessed(deployB.deployHash)
-      _           = maybeDeploy shouldBe empty
-    } yield ()
-  }
-
-  it should "accept deploys with nonces already seen but only in the pending buffer" in effectTest {
-    val node = standaloneEff(genesis, transforms, validatorKeys.head)
-
-    for {
-      deployA     <- ProtoUtil.basicDeploy[Effect](1L)
-      _           <- node.casperEff.deploy(deployA)
-      deployB     <- ProtoUtil.basicDeploy[Effect](1L)
-      _           <- node.casperEff.deploy(deployB)
-      maybeDeploy <- node.deployStorage.getPendingOrProcessed(deployB.deployHash)
-      _           = maybeDeploy should not be empty
-    } yield ()
-  }
-
-=======
->>>>>>> 59bcc6fc
   it should "return NoNewDeploys status if there are no deploys to put into the block after executing contracts" in effectTest {
     val node = standaloneEff(genesis, transforms, validatorKeys.head)
     import node._
@@ -1370,10 +1284,10 @@
                 genesis,
                 transforms,
                 maybeMakeEE =
-                  Some(HashSetCasperTestNode.simpleEEApi[Effect](_, _, generateConflict = false))
+                  Some(HashSetCasperTestNode.simpleEEApi[Effect](_, generateConflict = false))
               )
 
-      deployA         <- ProtoUtil.basicDeploy[Effect](1L)
+      deployA         <- ProtoUtil.basicDeploy[Effect]()
       _               <- nodes(0).casperEff.deploy(deployA)
       Created(blockA) <- nodes(0).casperEff.createBlock
       _               <- nodes(0).casperEff.addBlock(blockA) shouldBeF Valid
@@ -1399,10 +1313,10 @@
                 genesis,
                 transforms,
                 maybeMakeEE =
-                  Some(HashSetCasperTestNode.simpleEEApi[Effect](_, _, generateConflict = false))
+                  Some(HashSetCasperTestNode.simpleEEApi[Effect](_, generateConflict = false))
               )
 
-      deployA         <- ProtoUtil.basicDeploy[Effect](1L)
+      deployA         <- ProtoUtil.basicDeploy[Effect]()
       _               <- nodes(0).casperEff.deploy(deployA)
       Created(blockA) <- nodes(0).casperEff.createBlock
       invalidBlockA = BlockUtil.resignBlock(
